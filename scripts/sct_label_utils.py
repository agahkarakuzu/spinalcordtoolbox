--- conflicted
+++ resolved
@@ -99,7 +99,8 @@
         # for all points with non-zeros neighbors, force the neighbors to 0
         for coord in coordinates_input:
             image_output.data[coord.x][coord.y][coord.z] = 0  # remove point on the center of the spinal cord
-            image_output.data[coord.x][coord.y + dy][coord.z] = coord.value * 10 + 1  # add point at distance from center of spinal cord
+            image_output.data[coord.x][coord.y + dy][
+                coord.z] = coord.value * 10 + 1  # add point at distance from center of spinal cord
             image_output.data[coord.x + dx][coord.y][coord.z] = coord.value * 10 + 2
             image_output.data[coord.x][coord.y - dy][coord.z] = coord.value * 10 + 3
             image_output.data[coord.x - dx][coord.y][coord.z] = coord.value * 10 + 4
@@ -227,95 +228,6 @@
 
         return image_output
 
-    def cubic_to_point(self):
-        """
-        This function calculates the center of mass of each group of labels and returns a file of same size with only a label by group at the center of mass.
-        It is to be used after applying homothetic warping field to a label file as the labels will be dilated.
-        :return:
-        """
-        from scipy import ndimage
-        from numpy import array, mean
-        data = self.image_input.data
-        #
-        # image_output = self.image_input.copy()
-        # data_output = image_output.data
-        # data_output *= 0
-        # coordinates = self.image_input.getNonZeroCoordinates(sorting='value')
-        # #list of present values
-        # list_values = []
-        # for i,coord in enumerate(coordinates):
-        #     if i == 0 or coord.value == coordinates[i-1].value:
-        #         list_values.append(coord.value)
-        #
-        # # make list of group of labels by value
-        # for i in range(0, len(list_values)):
-        #     mean_coord = mean(array([[coord.x, coord.y, coord.z] for coord in coordinates if coord.value==i]))
-        #
-        # # evaluate center of mass for each group and save into output image
-
-
-
-        image_output = self.image_input.copy()
-        data_output = image_output.data
-        data_output *= 0
-        nx = image_output.data.shape[0]
-        ny = image_output.data.shape[1]
-        nz = image_output.data.shape[2]
-        print '.. matrix size: '+str(nx)+' x '+str(ny)+' x '+str(nz)
-
-        z_centerline = [iz for iz in range(0, nz, 1) if data[:,:,iz].any() ]
-        nz_nonz = len(z_centerline)
-        if nz_nonz==0 :
-            print '\nERROR: Label file is empty'
-            sys.exit()
-        x_centerline = [0 for iz in range(0, nz_nonz, 1)]
-        y_centerline = [0 for iz in range(0, nz_nonz, 1)]
-        print '\nGet center of mass for each slice of the label file ...'
-        for iz in xrange(len(z_centerline)):
-            x_centerline[iz], y_centerline[iz] = ndimage.measurements.center_of_mass(array(data[:,:,z_centerline[iz]]))
-
-        ## Calculate mean coordinate according to z for each cube of labels:
-        list_cube_labels_x = [[]]
-        list_cube_labels_y = [[]]
-        list_cube_labels_z = [[]]
-        count = 0
-        for i in range(nz_nonz-1):
-            # Make a list of group of slices that contains a non zero value
-            if z_centerline[i] - z_centerline[i+1] == -1:
-                # Verify if the value has already been recovered and add if not
-                #If the group is empty add first value do not if it is not empty as it will copy it for a second time
-                if len(list_cube_labels_z[count]) == 0 :#or list_cube_labels[count][-1] != z_centerline[i]:
-                    list_cube_labels_z[count].append(z_centerline[i])
-                    list_cube_labels_x[count].append(x_centerline[i])
-                    list_cube_labels_y[count].append(y_centerline[i])
-                list_cube_labels_z[count].append(z_centerline[i+1])
-                list_cube_labels_x[count].append(x_centerline[i+1])
-                list_cube_labels_y[count].append(y_centerline[i+1])
-                if i+2 < nz_nonz-1 and z_centerline[i+1] - z_centerline[i+2] != -1:
-                    list_cube_labels_z.append([])
-                    list_cube_labels_x.append([])
-                    list_cube_labels_y.append([])
-                    count += 1
-
-        z_label_mean = [0 for i in range(len(list_cube_labels_z))]
-        x_label_mean = [0 for i in range(len(list_cube_labels_z))]
-        y_label_mean = [0 for i in range(len(list_cube_labels_z))]
-        for i in range(len(list_cube_labels_z)):
-            for j in range(len(list_cube_labels_z[i])):
-                z_label_mean[i] += list_cube_labels_z[i][j]
-                x_label_mean[i] += list_cube_labels_x[i][j]
-                y_label_mean[i] += list_cube_labels_y[i][j]
-            z_label_mean[i] = int(round(z_label_mean[i]/len(list_cube_labels_z[i])))
-            x_label_mean[i] = int(round(x_label_mean[i]/len(list_cube_labels_x[i])))
-            y_label_mean[i] = int(round(y_label_mean[i]/len(list_cube_labels_y[i])))
-
-
-        ## Put labels of value one into mean coordinates
-        for i in range(len(z_label_mean)):
-            data_output[x_label_mean[i],y_label_mean[i], z_label_mean[i]] = 1
-
-        return image_output
-
     def increment_z_inverse(self):
         """
         This function increments all the labels present in the input image, inversely ordered by Z.
@@ -324,11 +236,7 @@
         """
         image_output = Image(self.image_input)
         image_output.data *= 0
-<<<<<<< HEAD
-        coordinates_input = self.image_input.getNonZeroCoordinates(sorting='z',reverse_coord=True)
-=======
         coordinates_input = self.image_input.getNonZeroCoordinates(sorting='z', reverse_coord=True)
->>>>>>> dc8c652e
 
         # for all points with non-zeros neighbors, force the neighbors to 0
         for i, coord in enumerate(coordinates_input):
