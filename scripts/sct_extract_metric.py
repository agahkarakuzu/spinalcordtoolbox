#!/usr/bin/env python
#########################################################################################
#
# Extract metrics within spinal labels as defined by the white matter atlas and the
# template
# The folder atlas should have a .txt file that lists all tract files with labels.
#
# ---------------------------------------------------------------------------------------
# Copyright (c) 2014 Polytechnique Montreal <www.neuro.polymtl.ca>
# Authors: Eddie Magnide, Simon Levy, Charles Naaman, Julien Cohen-Adad
# Created: 2014-07-30
#
# About the license: see the file LICENSE.TXT
#########################################################################################

<<<<<<< HEAD
# TODO: check: not sure flag perslice is working
=======
# TODO: add unit tests: perlevel/perslice, overwrite,
>>>>>>> b6141001
# TODO: use argparse
# TODO: revisit the flags normalization and weighted mask-- useful?
# TODO: move to csv output. However, we need to change the way z is represented: currently it is a list separated by ,. Maybe we can change it for: ;. e.g.: 0;1;2;3
# TODO: remove fix_label_value() usage because it is used in isolated case and introduces confusion.
# TODO (not urgent): vertebral levels selection should only consider voxels of the selected levels in slices where two different vertebral levels coexist (and not the whole slice)

# Import common Python libraries
import sys, os, glob, time

import numpy as np

from spinalcordtoolbox.metadata import read_label_file
from spinalcordtoolbox.utils import parse_num_list
from spinalcordtoolbox.template import get_slices_from_vertebral_levels, get_vertebral_level_from_slice

import sct_utils as sct
from msct_image import Image
from msct_parser import Parser

# get path of the script and the toolbox
path_script = os.path.dirname(__file__)
path_sct = os.path.dirname(path_script)

# constants
ALMOST_ZERO = 0.000001


class Param:
    def __init__(self):
        self.method = 'wath'
        self.path_label = os.path.join(path_sct, "data", "PAM50", "atlas")
        self.verbose = 1
        self.vertebral_levels = ''
        self.slices_of_interest = ''  # 2-element list corresponding to zmin:zmax. example: '5:8'. For all slices, leave empty.
        self.average_all_labels = 0  # average all labels together after concatenation
        self.fname_output = 'metric_label.txt'
        self.file_info_label = 'info_label.txt'
        self.adv_param = ['10',  # STD of the metric value across labels, in percentage of the mean (mean is estimated using cluster-based ML)
                          '10']  # STD of the assumed gaussian-distributed noise


def get_parser():

    param_default = Param()

    parser = Parser(__file__)
    parser.usage.set_description("""This program extracts metrics (e.g., DTI or MTR) within labels. Labels could be a single file or a folder generated with 'sct_warp_template' and containing multiple label files and a label description file (info_label.txt). The labels should be in the same space coordinates as the input image.""")
    # Mandatory arguments
    parser.add_option(name='-i',
                      type_value='image_nifti',
                      description='File to extract metrics from.',
                      mandatory=True,
                      example='FA.nii.gz')
    # Optional arguments
    parser.add_option(name='-f',
                      type_value='folder',
                      description='Single label file, or folder that contains WM tract labels.',
                      mandatory=False,
                      default_value=os.path.join("label", "atlas"),
                      check_file_exist=False,
                      example=os.path.join(path_sct, 'data', 'atlas'))
    parser.add_option(name='-l',
                      type_value='str',
                      description='Label IDs to extract the metric from. Default = all labels. Separate labels with ",". To select a group of consecutive labels use ":". Example: 1:3 is equivalent to 1,2,3. Maximum Likelihood (or MAP) is computed using all tracts, but only values of the selected tracts are reported.',
                      mandatory=False,
                      default_value='')
    parser.add_option(name='-method',
                      type_value='multiple_choice',
                      description="""Method to extract metrics.
ml: maximum likelihood (only use with well-defined regions and low noise)
  N.B. ONLY USE THIS METHOD WITH THE WHITE MATTER ATLAS! The sum of all tracts should be 1 in all voxels (the algorithm doesn't normalize the atlas).
map: maximum a posteriori. Mean priors are estimated by maximum likelihood within three clusters (white matter, gray matter and CSF). Tract and  noise variance are set with flag -p.
  N.B. ONLY USE THIS METHOD WITH THE WHITE MATTER ATLAS! The sum of all tracts should be 1 in all voxels (the algorithm doesn't normalize the atlas).
wa: weighted average
wath: weighted average (only consider values >0.5)
bin: binarize mask (threshold=0.5)
max: for each z-slice of the input data, extract the max value for each slice of the input data. This mode is useful to extract CSA from an interpolated image (ignore partial volume effect).""",
                      example=['ml', 'map', 'wa', 'wath', 'bin', 'max'],
                      mandatory=False,
                      default_value=param_default.method)
    parser.add_option(name='-overwrite',
                      type_value='int',
                      description="""In the case you choose \".xls\" for the output file extension and you specify a pre-existing output file (see flag \"-o\"),
                      this option will allow you to overwrite this .xls file (\"-overwrite 1\") or to append the results at the end (last line) of the file (\"-overwrite 0\").""",
                      mandatory=False,
                      default_value=0)
    parser.add_option(name='-o',
                      type_value='file_output',
                      description="""File name (including the file extension) of the output result file collecting the metric estimation results. \nThree file types are available: a CSV text file (extension .txt), a MS Excel file (extension .xls) and a pickle file (extension .pickle). Default: """ + param_default.fname_output,
                      mandatory=False,
                      default_value=param_default.fname_output)
    parser.add_option(name='-output-map',
                      type_value='file_output',
                      description="""File name for an image consisting of the atlas labels multiplied by the estimated metric values yielding the metric value map, useful to assess the metric estimation and especially partial volume effects.""",
                      mandatory=False,
                      default_value='')
    parser.add_option(name='-z',
                      type_value='str',
                      description='Slice range to estimate the metric from. First slice is 0. Example: 5:23\nYou can also select specific slices using commas. Example: 0,2,3,5,12',
                      mandatory=False,
                      default_value=param_default.slices_of_interest)
    parser.add_option(name='-perslice',
                      type_value='int',
                      description='Set to 1 to output one metric per slice instead of a single output metric.'
                                  'Please note that when methods ml or map is used, outputing a single '
                                  'metric per slice and then averaging them all is not the same as outputting a single'
                                  'metric at once across all slices.',
                      mandatory=False,
                      default_value=0)
    parser.add_option(name='-vert',
                      type_value='str',
                      description='Vertebral levels to estimate the metric across. Example: 2:9 for C2 to T2.',
                      mandatory=False,
                      example='2:5',
                      default_value=param_default.vertebral_levels)
    parser.add_option(name='-vertfile',
                      type_value='str',  # note: even though it's a file, we cannot put the type='file' otherwise the full path will be added in sct_testing and it will crash
                      description='Vertebral labeling file. Only use with flag -vert',
                      default_value='./label/template/PAM50_levels.nii.gz',
                      mandatory=False)
    parser.add_option(name='-perlevel',
                      type_value='int',
                      description='Set to 1 to output one metric per vertebral level instead of a single '
                                  'output metric.',
                      mandatory=False,
                      default_value=0)
    parser.add_option(name="-v",
                      type_value="multiple_choice",
                      description="1: display on, 0: display off (default)",
                      mandatory=False,
                      example=["0", "1"],
                      default_value="1")
    parser.usage.addSection("\nFOR ADVANCED USERS")
    parser.add_option(name='-param',
                      type_value='str',
                      description="""Advanced parameters for the 'map' method. Separate with comma. All items must be listed (separated with comma).
    #1: standard deviation of metrics across labels
    #2: standard deviation of the noise (assumed Gaussian)""",
                      mandatory=False)
    parser.add_option(name='-p',
                      type_value=None,
                      description="""Advanced parameters for the 'map' method. Separate with comma. All items must be listed (separated with comma).
    #1: standard deviation of metrics across labels
    #2: standard deviation of the noise (assumed Gaussian)""",
                      mandatory=False,
                      deprecated_by='-param')
    parser.add_option(name='-fix-label',
                      type_value=[[','], 'str'],
                      description='When using ML or MAP estimations, if you do not want to estimate the metric in one label and fix its value to avoid effects on other labels, specify <label_ID>,<metric_value. Example to fix the CSF value to 0: -fix-label 36,0.',
                      mandatory=False,
                      default_value='')
    parser.add_option(name='-norm-file',
                      type_value='image_nifti',
                      description='Filename of the label by which the user wants to normalize',
                      mandatory=False)
    parser.add_option(name='-n',
                      type_value='image_nifti',
                      description='Filename of the label by which the user wants to normalize',
                      mandatory=False,
                      deprecated_by='-norm-file')
    parser.add_option(name='-norm-method',
                      type_value='multiple_choice',
                      description='Method to use for normalization:\n- sbs: normalization slice-by-slice\n- whole: normalization by the metric value in the whole label for all slices.',
                      example=['sbs', 'whole'],
                      mandatory=False)
    parser.add_option(name='-mask-weighted',
                      type_value='image_nifti',
                      description='Nifti mask to weight each voxel during ML or MAP estimation.',
                      example='PAM50_wm.nii.gz',
                      mandatory=False)

    # read the .txt files referencing the labels
    file_label = os.path.join(param_default.path_label, param_default.file_info_label)
    sct.check_file_exist(file_label, 0)
    default_info_label = open(file_label, 'r')
    label_references = default_info_label.read()
    default_info_label.close()

    str_section = """\n
To list white matter atlas labels:
""" + os.path.basename(__file__) + """ -f """ + os.path.join(path_sct, "data", "atlas") + """

To compute FA within labels 0, 2 and 3 within vertebral levels C2 to C7 using binary method:
""" + os.path.basename(__file__) + """ -i dti_FA.nii.gz -f label/atlas -l 0,2,3 -v 2:7 -m bin"""
    if label_references != '':
        str_section += """

To compute average MTR in a region defined by a single label file (could be binary or 0-1 weighted mask) between slices 1 and 4:
""" + os.path.basename(__file__) + """ -i mtr.nii.gz -f my_mask.nii.gz -z 1:4 -m wa"""
    if label_references != '':
        str_section += """

\nList of labels in """ + file_label + """:
--------------------------------------------------------------------------------------
""" + label_references + """
--------------------------------------------------------------------------------------
"""

    parser.usage.addSection(str_section)

    return parser


def main(fname_data, path_label, method, slices_of_interest, vertebral_levels, fname_output, labels_user, overwrite,
         fname_normalizing_label, normalization_method, label_to_fix, adv_param_user, fname_output_metric_map,
         fname_mask_weight, fname_vertebral_labeling="", perslice=1, perlevel=1):
    """
    Extract metrics from MRI data based on mask (could be single file of folder to atlas)
    :param fname_data: data to extract metric from
    :param path_label: mask: could be single file or folder to atlas (which contains info_label.txt)
    :param method:
    :param slices_of_interest. Accepted format:
           "0,1,2,3": slices 0,1,2,3
           "0:3": slices 0,1,2,3
    :param vertebral_levels: Vertebral levels to extract metrics from. Should be associated with a template
           (e.g. PAM50/template/) or a specified file: fname_vertebral_labeling. Same format as slices_of_interest.
    :param fname_output:
    :param labels_user:
    :param overwrite:
    :param fname_normalizing_label:
    :param normalization_method:
    :param label_to_fix:
    :param adv_param_user:
    :param fname_output_metric_map:
    :param fname_mask_weight:
    :param fname_vertebral_labeling: vertebral labeling to be used with vertebral_levels
    :param perslice: if user selected several slices, then the function outputs a metric within each slice
           instead of a single average output.
    :param perlevel: if user selected several levels, then the function outputs a metric within each vertebral level
           instead of a single average output.
    :return:
    """

    # Initialization
    verbose = param_default.verbose
    adv_param = param_default.adv_param
    normalizing_label = []
    fixed_label = []
    label_to_fix_fract_vol = None
    im_weight = None

    # check if path_label is a file instead of a folder
    if os.path.isfile(path_label):
        single_label = 1
    elif os.path.isdir(path_label):
        single_label = 0
    else:
        sct.printv('\nERROR: ' + path_label + ' does not exist.', 1, 'error')

    # adjust file names and parameters for old MNI-Poly-AMU template
    if not single_label:
        if not len(glob.glob(os.path.join(path_label, 'WMtract*.*'))) == 0:
            # MNI-Poly-AMU
            suffix_vertebral_labeling = '*_level.nii.gz'
        else:
            # PAM50 and later
            suffix_vertebral_labeling = '*_levels.nii.gz'

    # Find path to the vertebral labeling file if vertebral levels were specified by the user
    if vertebral_levels:
        # check if user selected both specific slices and specific vertebral levels
        if slices_of_interest:
            sct.printv(parser.usage.generate(error='ERROR: You cannot select BOTH vertebral levels AND slice numbers.'))
        # check if user specified folder or single file as label
        if single_label:
            # check if user selected vert but failed to provide a vertebral labeling file
            if not fname_vertebral_labeling:
                sct.printv(
                    '\nYou should indicate a vertebral labeling file with flag -vert.',
                    1, 'error')
        else:
            # if folder is specified, then the vertebral labeling file should be in there. Searching for it...
            fname_vertebral_labeling_list = sct.find_file_within_folder(suffix_vertebral_labeling, os.path.dirname(path_label))
            if len(fname_vertebral_labeling_list) > 1:
                sct.printv(parser.usage.generate(error='ERROR: More than one file named "' + suffix_vertebral_labeling + '" were found in ' + path_label + '. Exit program.'))
            elif len(fname_vertebral_labeling_list) == 0:
                sct.printv(parser.usage.generate(error='ERROR: No file named "' + suffix_vertebral_labeling + '" were found in ' + path_label + '. Exit program.'))
            else:
                fname_vertebral_labeling = os.path.abspath(fname_vertebral_labeling_list[0])

    # Check input parameters
    check_method(method, fname_normalizing_label, normalization_method)

    # parse argument for param
    if not adv_param_user == '':
        adv_param = adv_param_user.replace(' ', '').split(',')  # remove spaces and parse with comma
        del adv_param_user  # clean variable
        # TODO: check integrity of input

    # sct.printv(parameters)
    sct.printv('\nChecked parameters:')
    sct.printv('  data ...................... ' + fname_data)
    sct.printv('  path to label ............. ' + path_label)
    sct.printv('  label ..................... ' + labels_user)
    sct.printv('  method .................... ' + method)
    sct.printv('  slices of interest ........ ' + slices_of_interest)
    sct.printv('  vertebral levels .......... ' + vertebral_levels)
    sct.printv('  vertebral labeling file.... ' + fname_vertebral_labeling)
    sct.printv('  advanced parameters ....... ' + str(adv_param) + '\n')

    # parse labels according to the file info_label.txt
    # note: the "combined_labels_*" is a list of single labels that are defined in the section defined by the keyword
    # "# Keyword=CombinedLabels" in info_label.txt.
    # TODO: redirect to appropriate Sphinx documentation
    if not single_label:
        indiv_labels_ids, indiv_labels_names, indiv_labels_files, \
        combined_labels_ids, combined_labels_names, combined_labels_id_groups, ml_clusters \
            = read_label_file(path_label, param_default.file_info_label)
        # check syntax of labels asked by user
        labels_id_user = check_labels(indiv_labels_ids + combined_labels_ids, parse_num_list(labels_user))
    else:
        indiv_labels_ids = [0]
        labels_id_user = [0]
        indiv_labels_names = [path_label]
        indiv_labels_files = [path_label]
        combined_labels_ids = []
        combined_labels_names = []
        combined_labels_id_groups = []
        ml_clusters = []
        # set path_label to empty string, because indiv_labels_files will replace it from now on
        path_label = ''
    nb_labels = len(indiv_labels_files)

    # Load data and systematically reorient to RPI because we need the 3rd dimension to be z
    sct.printv('\nLoad metric image...', verbose)
    input_im = Image(fname_data)
    input_im.change_orientation(orientation='RPI')
    data = input_im.data
    # Load labels
    labels = np.empty([nb_labels], dtype=object)
    for i_label in range(nb_labels):
        im_label = Image(os.path.join(path_label, indiv_labels_files[i_label]))
        im_label.change_orientation(orientation='RPI')
        labels[i_label] = im_label.data
    # Load vertebral levels
    if vertebral_levels:
        im_vertebral_labeling = Image(fname_vertebral_labeling)
        im_vertebral_labeling.change_orientation(orientation='RPI')
    # if the "normalization" option is wanted,
    if fname_normalizing_label:
        normalizing_label = np.empty([1], dtype=object)  # choose this kind of structure so as to keep easily the compatibility with the rest of the code (dimensions: (1, x, y, z))
        im_normalizing_label = Image(fname_normalizing_label)
        im_normalizing_label.change_orientation(orientation='RPI')
        normalizing_label[0] = im_normalizing_label.data
    # if flag "-mask-weighted" is specified
    if fname_mask_weight:
        im_weight = Image(fname_mask_weight)
        im_weight.change_orientation(orientation='RPI')

    # Change metric data type into floats for future manipulations (normalization)
    data = np.float64(data)
    data[np.isneginf(data)] = 0.0
    data[data < 0.0] = 0.0
    data[np.isnan(data)] = 0.0
    data[np.isposinf(data)] = np.nanmax(data)

    # Get dimensions of data and labels
    nx, ny, nz = data.shape
    nx_atlas, ny_atlas, nz_atlas = labels[0].shape

    # Check dimensions consistency between atlas and data
    if (nx, ny, nz) != (nx_atlas, ny_atlas, nz_atlas):
        sct.printv('\nERROR: Metric data and labels DO NOT HAVE SAME DIMENSIONS.')
        sys.exit(2)

    # parse clusters used for a priori (map method)
    clusters_all_labels = ml_clusters
    combined_labels_groups_all_IDs = combined_labels_id_groups

    # If specified, remove the label to fix its value
    if label_to_fix:
        data, labels, indiv_labels_ids, indiv_labels_names, clusters_all_labels, combined_labels_groups_all_IDs, labels_id_user, label_to_fix_name, label_to_fix_fract_vol = fix_label_value(label_to_fix, data, labels, indiv_labels_ids, indiv_labels_names, clusters_all_labels, combined_labels_groups_all_IDs, labels_id_user)

    if slices_of_interest:
        slices_list = parse_num_list(slices_of_interest)
    else:
        slices_list = np.arange(nz).tolist()

    # if perslice with slices: ['1', '2', '3', '4']
    # important: each slice number should be separated by "," not ":"
    slicegroups = [str(i) for i in slices_list]
    if not perslice and not perlevel:
        # ['1,2,3,4,5,6']
        slicegroups = [','.join(slicegroups)]

    # if user selected vertebral levels and asked for each separate levels
    # slicegroups = ['1,2', '3,4']
    if vertebral_levels:
        list_levels = parse_num_list(vertebral_levels)
        # Re-define slices_of_interest according to the vertebral levels selected by user
        slices_of_interest = []
        for level in list_levels:
            slices_of_interest.append(get_slices_from_vertebral_levels(im_vertebral_labeling, level))
        # convert to comma-separated list for each level
        slicegroups = []
        for group in slices_of_interest:
            # for each group: [1, 2, 3, 4] --> ['1,2,3,4']
            # so that slicegroups looks like: ['1,2,3,4','5,6,7,8','9,10,11,12']
            slicegroups.append([','.join([str(i) for i in group])][0])
        # if user wants to concatenate all slices of interest into a single slicegroups
        if not perlevel:
            slicegroups = [",".join(slicegroups)]

    # loop across slicegroups
    for slicegroup in slicegroups:
        try:
            # convert list of strings into list of int to use as index
            ind_slicegroup = [int(i) for i in slicegroup.split(',')]
            # select portion of data and labels based on slicegroup
            dataz = data[:, :, ind_slicegroup]
            labelsz = np.copy(labels)
            for i_label in range(0, nb_labels):
                labelsz[i_label] = labels[i_label][:, :, ind_slicegroup]
            # Extract metric in the labels specified by the file info_label.txt from the atlas folder given in input
            # TODO: instead of estimating everything (all labels + combined labels), only compute what is asked by the user
            # individual labels
            indiv_labels_value, indiv_labels_std, indiv_labels_fract_vol = \
                extract_metric(method, dataz, labelsz, indiv_labels_ids, clusters_all_labels, adv_param, normalizing_label,
                               normalization_method, im_weight=im_weight)
            # combined labels
            combined_labels_value = np.zeros(len(combined_labels_groups_all_IDs), dtype=float)
            combined_labels_std = np.zeros(len(combined_labels_groups_all_IDs), dtype=float)
            combined_labels_fract_vol = np.zeros(len(combined_labels_groups_all_IDs), dtype=float)
            for i_combined_labels in range(0, len(combined_labels_groups_all_IDs)):
                combined_labels_value[i_combined_labels], \
                combined_labels_std[i_combined_labels], \
                combined_labels_fract_vol[i_combined_labels] = extract_metric(method, dataz, labelsz, indiv_labels_ids,
                                                                              clusters_all_labels, adv_param,
                                                                              normalizing_label, normalization_method,
                                                                              im_weight=im_weight,
                                                                              combined_labels_id_group=combined_labels_groups_all_IDs[i_combined_labels])
            # TODO: remove that crap below at some point (check for dependencies, usage, etc.)
            if label_to_fix:
                fixed_label = [label_to_fix[0], label_to_fix_name, label_to_fix[1]]
                sct.printv('\n*' + fixed_label[0] + ', ' + fixed_label[1] + ': ' + fixed_label[2] + ' (value fixed by user)', 1, 'info')

            # deal with output display
            if vertebral_levels:
                if perlevel:
                    vert_levels = list_levels[slicegroups.index(slicegroup)]
                elif perslice:
                    vert_levels = get_vertebral_level_from_slice(im_vertebral_labeling, ind_slicegroup[0])
                else:
                    vert_levels = list_levels
            else:
                vert_levels = None

        except ValueError:
            # the slice request is out of the range of the image
            sct.printv('The slice(s) requested is out of the range of the image', type='warning')

        # write metrics into file
        save_metrics(labels_id_user, indiv_labels_ids, combined_labels_ids, indiv_labels_names, combined_labels_names,
                     slicegroup, indiv_labels_value, indiv_labels_std, indiv_labels_fract_vol,
                     combined_labels_value, combined_labels_std, combined_labels_fract_vol, fname_output, fname_data,
                     method, overwrite, fname_normalizing_label, fixed_label, vert_levels=vert_levels)

        # display results
        # TODO: simply print out the created csv file when we switch to csv output
        sct.printv('\nResults:\nID, label name [total fractional volume of the label in number of voxels]:    metric value +/- metric STDEV within label', 1)
        for i_label_user in labels_id_user:
            if i_label_user <= max(indiv_labels_ids):
                index = indiv_labels_ids.index(i_label_user)
                sct.printv(str(indiv_labels_ids[index]) + ', ' + str(indiv_labels_names[index]) + ' [' + str(round(indiv_labels_fract_vol[index], 2)) + ']:    ' + str(indiv_labels_value[index]) + ' +/- ' + str(indiv_labels_std[index]), 1, 'info')
            elif i_label_user > max(indiv_labels_ids):
                index = combined_labels_ids.index(i_label_user)
                sct.printv(str(combined_labels_ids[index]) + ', ' + str(combined_labels_names[index]) + ' [' + str(round(combined_labels_fract_vol[index], 2)) + ']:    ' + str(combined_labels_value[index]) + ' +/- ' + str(combined_labels_std[index]), 1, 'info')

    # output a metric value map
    if fname_output_metric_map:
        data_metric_map = generate_metric_value_map(fname_output_metric_map, input_im, labels, indiv_labels_value, slices_list, label_to_fix, label_to_fix_fract_vol)


def extract_metric(method, data, labels, indiv_labels_ids, clusters_labels='', adv_param='', normalizing_label=[], normalization_method='', im_weight='', combined_labels_id_group='', verbose=0):
    """Extract metric in the labels specified by the file info_label.txt in the atlas folder."""

    # Initialization to default values
    clustered_labels, matching_cluster_labels = [], []

    nb_labels_total = len(indiv_labels_ids)

    # check consistency of label input parameter (* LOI=Labels of Interest)
    list_ids_LOI = check_labels(indiv_labels_ids, combined_labels_id_group)  # If 'labels_of_interest' is empty, then label_id_user' contains the index of all labels in the file info_label.txt

    if method == 'map':
        # get clustered labels
        clustered_labels, matching_cluster_labels = get_clustered_labels(clusters_labels, labels, indiv_labels_ids, list_ids_LOI, combined_labels_id_group, verbose)

    # if user wants to get unique value across labels, then combine all labels together
    if combined_labels_id_group:
        sum_combined_labels = np.sum(labels[list_ids_LOI])  # sum the labels selected by user
        if method == 'ml' or method == 'map':  # in case the maximum likelihood and the average across different labels are wanted
            # merge labels
            labels_tmp = np.empty([nb_labels_total - len(list_ids_LOI) + 1], dtype=object)
            labels = np.delete(labels, list_ids_LOI)  # remove the labels selected by user
            labels_tmp[0] = sum_combined_labels  # put the sum of the labels selected by user in first position of the tmp variable
            for i_label in range(1, len(labels_tmp)):
                labels_tmp[i_label] = labels[i_label - 1]  # fill the temporary array with the values of the non-selected labels
            labels = labels_tmp  # replace the initial labels value by the updated ones (with the summed labels)
            del labels_tmp  # delete the temporary labels

        else:  # in other cases than the maximum likelihood, we can remove other labels (not needed for estimation)
            labels = np.empty(1, dtype=object)
            labels[0] = sum_combined_labels  # we create a new label array that includes only the summed labels

    if normalizing_label:  # if the "normalization" option is wanted
        sct.printv('\nExtract normalization values...', verbose)
        if normalization_method == 'sbs':  # case: the user wants to normalize slice-by-slice
            for z in range(0, data.shape[-1]):
                normalizing_label_slice = np.empty([1], dtype=object)  # in order to keep compatibility with the function
                # 'extract_metric_within_tract', define a new array for the slice z of the normalizing labels
                normalizing_label_slice[0] = normalizing_label[0][..., z]
                metric_normalizing_label = estimate_metric_within_tract(data[..., z], normalizing_label_slice, method, 0)
                # estimate the metric mean in the normalizing label for the slice z
                if metric_normalizing_label[0][0] != 0:
                    data[..., z] = data[..., z] / metric_normalizing_label[0][0]  # divide all the slice z by this value

        elif normalization_method == 'whole':  # case: the user wants to normalize after estimations in the whole labels
            metric_norm_label, metric_std_norm_label = estimate_metric_within_tract(data, normalizing_label, method, param_default.verbose)  # mean and std are lists

    # extract metrics within labels
    sct.printv('\nEstimate metric within labels...', verbose)
    metric_in_labels, metric_std_in_labels = estimate_metric_within_tract(data, labels, method, verbose, clustered_labels, matching_cluster_labels, adv_param, im_weight)  # mean and std are lists

    if normalizing_label and normalization_method == 'whole':  # case: user wants to normalize after estimations in the whole labels
        metric_in_labels, metric_std_in_labels = np.divide(metric_in_labels, metric_norm_label), np.divide(metric_std_in_labels, metric_std_norm_label)

    if combined_labels_id_group:
        metric_in_labels = np.asarray([metric_in_labels[0]])
        metric_std_in_labels = np.asarray([metric_std_in_labels[0]])

    # compute fractional volume for each label
    fract_vol_per_label = np.zeros(metric_in_labels.size, dtype=float)
    for i_label in range(0, metric_in_labels.size):
        fract_vol_per_label[i_label] = np.sum(labels[i_label])

    return metric_in_labels, metric_std_in_labels, fract_vol_per_label


def remove_slices(data_to_crop, slices_of_interest):
    """Crop data to only keep the slices asked by user."""
    # Parse numbers based on delimiter: ' or :
    slices_list = parse_num_list(slices_of_interest)
    # Remove slices that are not wanted (+1 is to include the last selected slice as Python "includes -1"
    data_cropped = data_to_crop[..., slices_list]
    return data_cropped, slices_list


def save_metrics(labels_id_user, indiv_labels_ids, combined_labels_ids, indiv_labels_names, combined_labels_names,
                 slices_of_interest, indiv_labels_value, indiv_labels_std, indiv_labels_fract_vol,
                 combined_labels_value, combined_labels_std, combined_labels_fract_vol, fname_output, fname_data,
                 method, overwrite, fname_normalizing_label, fixed_label=None, vert_levels=None):
    """
    Save results in the output type selected by user
    :param labels_id_user:
    :param indiv_labels_ids:
    :param combined_labels_ids:
    :param indiv_labels_names:
    :param combined_labels_names:
    :param slices_of_interest:
    :param indiv_labels_value:
    :param indiv_labels_std:
    :param indiv_labels_fract_vol:
    :param combined_labels_value:
    :param combined_labels_std:
    :param combined_labels_fract_vol:
    :param fname_output:
    :param fname_data:
    :param method:
    :param overwrite:
    :param fname_normalizing_label:
    :param fixed_label:
    :param vert_levels: int, list of int, or None
    :return:
    """

    sct.printv('\nSaving results in: ' + fname_output + ' ...')

    # Format vertebral levels
    if isinstance(vert_levels, int):
        display_level = str(vert_levels)
    elif isinstance(vert_levels, list):
        display_level = ','.join([str(i) for i in vert_levels])
    else:
        # must be None
        display_level = 'Unknown'

    # Note: Because of the pressing issue #1963 and the current refactoring of metric_saving (see PR #1931), a quick-
    # -and-dirty workaround here is to always save as xsl file, and if user asked for a .txt file, then the .xls will
    # be converted to a txt.
    output_path, output_file, output_type = sct.extract_fname(fname_output)
    fname_output_xls = os.path.join(output_path, output_file + '.xls')

    # if the user asked for no overwriting but the specified output file does not exist yet
    if (not overwrite) and (not os.path.isfile(fname_output)):
        sct.printv('WARNING: You asked to edit the pre-existing file \"' + fname_output + '\" but this file does not exist. It will be created.', type='warning')
        overwrite = 1

    if not overwrite:
        from xlrd import open_workbook
        from xlutils.copy import copy

        existing_book = open_workbook(fname_output_xls)

        # get index of the first empty row and leave one empty row between the two subjects
        row_index = existing_book.sheet_by_index(0).nrows

        book = copy(existing_book)
        sh = book.get_sheet(0)

    elif overwrite:
        from xlwt import Workbook

        book = Workbook()
        sh = book.add_sheet('Results', cell_overwrite_ok=True)

        # write header line
        sh.write(0, 0, 'Date - Time')
        sh.write(0, 1, 'Metric file')
        sh.write(0, 2, 'Extraction method')
        sh.write(0, 3, 'Vertebral levels')
        sh.write(0, 4, 'Slices (z)')
        sh.write(0, 5, 'ID')
        sh.write(0, 6, 'Label name')
        sh.write(0, 7, 'Total fractional volume of the label (in number of voxels)')
        sh.write(0, 8, 'Metric value')
        sh.write(0, 9, 'Metric STDEV within label')
        if fname_normalizing_label:
            sh.write(0, 10, 'Label used to normalize the metric estimation slice-by-slice')

        row_index = 1

    # iterate on user's labels
    # TODO: this should be done outside of this function
    for i_label_user in labels_id_user:
        try:
            sh.write(row_index, 0, time.strftime('%Y/%m/%d - %H:%M:%S'))
            sh.write(row_index, 1, os.path.abspath(fname_data))
            sh.write(row_index, 2, method)
            sh.write(row_index, 3, display_level)
            sh.write(row_index, 4, slices_of_interest)
            if fname_normalizing_label:
                sh.write(row_index, 10, fname_normalizing_label)

            # display result for this label
            if i_label_user <= max(indiv_labels_ids):
                index = indiv_labels_ids.index(i_label_user)
                sh.write(row_index, 5, indiv_labels_ids[index])
                sh.write(row_index, 6, indiv_labels_names[index])
                sh.write(row_index, 7, indiv_labels_fract_vol[index])
                sh.write(row_index, 8, indiv_labels_value[index])
                sh.write(row_index, 9, indiv_labels_std[index])
            elif i_label_user > max(indiv_labels_ids):
                index = combined_labels_ids.index(i_label_user)
                sh.write(row_index, 5, combined_labels_ids[index])
                sh.write(row_index, 6, combined_labels_names[index])
                sh.write(row_index, 7, combined_labels_fract_vol[index])
                sh.write(row_index, 8, combined_labels_value[index])
                sh.write(row_index, 9, combined_labels_std[index])
        except TypeError:
            # out of range. Ignore
            break

        row_index += 1

    if fixed_label:
        sh.write(row_index, 0, time.strftime('%Y/%m/%d - %H:%M:%S'))
        sh.write(row_index, 1, os.path.abspath(fname_data))
        sh.write(row_index, 2, method)
        sh.write(row_index, 3, display_level)
        sh.write(row_index, 4, slices_of_interest)
        if fname_normalizing_label:
            sh.write(row_index, 10, fname_normalizing_label)

        sh.write(row_index, 5, int(fixed_label[0]))
        sh.write(row_index, 6, fixed_label[1])
        sh.write(row_index, 7, 'nan')
        sh.write(row_index, 8, '*' + fixed_label[2] + ' (value fixed by user)')
        sh.write(row_index, 9, 'nan')

    book.save(fname_output_xls)

    # if the user chose to output results under a .txt file
    if output_type == '.txt':
        # simply convert the XLS into TXT (see comment above)
        import pandas as pd
        data_xls = pd.read_excel(fname_output_xls, index_col=None)
        # add "#" to first column element because this is going to be the header
        columns = data_xls.columns.tolist()
        columns[0] = "#" + columns[0]
        data_xls.columns = columns
        data_xls.to_csv(fname_output, encoding='utf-8', index=False)
        # # CSV format, header lines start with "#"
        #
        # # Write mode of file
        # fid_metric = open(fname_output, 'w')
        #
        # # WRITE HEADER:
        # # Write date and time
        # fid_metric.write('# Date - Time: ' + time.strftime('%Y/%m/%d - %H:%M:%S'))
        # # Write metric data file path
        # fid_metric.write('\n' + '# Metric file: ' + os.path.abspath(fname_data))
        # # If it's the case, write the label used to normalize the metric estimation:
        # if fname_normalizing_label:
        #     fid_metric.write('\n' + '# Label used to normalize the metric estimation slice-by-slice: ' + fname_normalizing_label)
        # # Write method used for the metric estimation
        # fid_metric.write('\n' + '# Extraction method: ' + method)
        #
        # # Write selected vertebral levels
        # fid_metric.write('\n# Vertebral levels: ' + display_level)
        #
        # # Write selected slices
        # fid_metric.write('\n' + '# Slices (z): ' + slices_of_interest)
        #
        # # label headers
        # fid_metric.write('%s' % ('\n' + '# ID, label name, total fractional volume of the label (in number of voxels), metric value, metric stdev within label\n\n'))
        #
        # # WRITE RESULTS
        # labels_id_user.sort()
        # section = ''
        # if labels_id_user[0] <= max(indiv_labels_ids):
        #     section = '\n# White matter atlas\n'
        # elif labels_id_user[0] > max(indiv_labels_ids):
        #     section = '\n# Combined labels\n'
        #     fid_metric.write(section)
        # for i_label_user in labels_id_user:
        #     # change section if not individual label anymore
        #     if i_label_user > max(indiv_labels_ids) and section == '\n# White matter atlas\n':
        #         section = '\n# Combined labels\n'
        #         fid_metric.write(section)
        #     # display result for this label
        #     if section == '\n# White matter atlas\n':
        #         index = indiv_labels_ids.index(i_label_user)
        #         fid_metric.write('%i, %s, %f, %f, %f\n' % (indiv_labels_ids[index], indiv_labels_names[index], indiv_labels_fract_vol[index], indiv_labels_value[index], indiv_labels_std[index]))
        #     elif section == '\n# Combined labels\n':
        #         index = combined_labels_ids.index(i_label_user)
        #         fid_metric.write('%i, %s, %f, %f, %f\n' % (combined_labels_ids[index], combined_labels_names[index], combined_labels_fract_vol[index], combined_labels_value[index], combined_labels_std[index]))
        #
        # if fixed_label:
        #     fid_metric.write('\n*' + fixed_label[0] + ', ' + fixed_label[1] + ': ' + fixed_label[2] + ' (value fixed by user)')
        #
        # # Close file .txt
        # fid_metric.close()


    # if user chose to output results under a pickle file (variables that can be loaded in a python environment)
    elif output_type == '.pickle':

        # write results in a dictionary
        metric_extraction_results = {}

        metric_extraction_results['Date - Time'] = time.strftime('%Y/%m/%d - %H:%M:%S')
        metric_extraction_results['Metric file'] = os.path.abspath(fname_data)
        metric_extraction_results['Extraction method'] = method
        metric_extraction_results['Vertebral levels'] = display_level
        metric_extraction_results['Slices (z)'] = slices_of_interest
        if fname_normalizing_label:
            metric_extraction_results['Label used to normalize the metric estimation slice-by-slice'] = fname_normalizing_label

        # keep only the labels selected by user (flag -l)
        ID_field = []
        Label_names_field = []
        Fract_vol_field = []
        Metric_value_field = []
        Metric_std_field = []
        # iterate on user's labels
        for i_label_user in labels_id_user:
            # display result for this label
            if i_label_user <= max(indiv_labels_ids):
                index = indiv_labels_ids.index(i_label_user)
                ID_field.append(indiv_labels_ids[index])
                Label_names_field.append(indiv_labels_names[index])
                Fract_vol_field.append(indiv_labels_fract_vol[index])
                Metric_value_field.append(indiv_labels_value[index])
                Metric_std_field.append(indiv_labels_std[index])
            elif i_label_user > max(indiv_labels_ids):
                index = combined_labels_ids.index(i_label_user)
                ID_field.append(combined_labels_ids[index])
                Label_names_field.append(combined_labels_names[index])
                Fract_vol_field.append(combined_labels_fract_vol[index])
                Metric_value_field.append(combined_labels_value[index])
                Metric_std_field.append(combined_labels_std[index])

        metric_extraction_results['ID'] = np.array(ID_field)
        metric_extraction_results['Label name'] = np.array(Label_names_field)
        metric_extraction_results['Total fractional volume of the label (in number of voxels)'] = np.array(Fract_vol_field)
        metric_extraction_results['Metric value'] = np.array(Metric_value_field)
        metric_extraction_results['Metric STDEV within label'] = np.array(Metric_std_field)
        if fixed_label:
            metric_extraction_results['Fixed label'] = 'Label ID = ' + fixed_label[0] + ', Label name = ' + fixed_label[1] + ', Value (set by user) = ' + fixed_label[2]

        # save results into a pickle file
        import pickle
        output_file = open(fname_output, 'wb')
        pickle.dump(metric_extraction_results, output_file)
        output_file.close()

    else:
        sct.printv('WARNING: The file extension for the output result file that was specified was not recognized. No result file will be created.', type='warning')

    sct.printv('\tDone.')


def check_method(method, fname_normalizing_label, normalization_method):
    """Check the consistency of the methods asked by the user."""

    # THIS BELOW IS ALREADY CHECKED BY THE PARSER SO I COMMENTED IT. jcohenadad 2016-10-23
    # if (method != 'wa') & (method != 'ml') & (method != 'bin') & (method != 'wath') & (method != 'map'):
    #     sct.printv(parser.usage.generate(error='ERROR: Method "' + method + '" is not correct. See help. Exit program.\n'))

    if normalization_method and not fname_normalizing_label:
        sct.printv(parser.usage.generate(error='ERROR: You selected a normalization method (' + str(normalization_method) + ') but you didn\'t selected any label to be used for the normalization.'))

    if fname_normalizing_label and normalization_method != 'sbs' and normalization_method != 'whole':
        sct.printv(parser.usage.generate(error='\nERROR: The normalization method you selected is incorrect:' + str(normalization_method)))


def check_labels(indiv_labels_ids, selected_labels):
    """Check the consistency of the labels asked by the user."""

    # TODO: allow selection of combined labels as "36, Ventral, 7:14,22:19"

    # convert strings to int
    list_ids_of_labels_of_interest = map(int, indiv_labels_ids)

    # if selected_labels:
    #     # Check if label chosen is in the right format
    #     for char in selected_labels:
    #         if not char in '0123456789,:':
    #             sct.printv(parser.usage.generate(error='\nERROR: ' + selected_labels + ' is not the correct format to select combined labels.\n Exit program.\n'))
    #
    #     if ':' in selected_labels:
    #         label_ids_range = [int(x) for x in selected_labels.split(':')]
    #         if len(label_ids_range) > 2:
    #             sct.printv(parser.usage.generate(error='\nERROR: Combined labels ID selection must be in format X:Y, with X and Y between 0 and 31.\nExit program.\n\n'))
    #         else:
    #             label_ids_range.sort()
    #             list_ids_of_labels_of_interest = [int(x) for x in range(label_ids_range[0], label_ids_range[1]+1)]
    #
    #     else:
    #         list_ids_of_labels_of_interest = [int(x) for x in selected_labels.split(',')]

    if selected_labels:
        # Remove redundant values
        list_ids_of_labels_of_interest = [i_label for n, i_label in enumerate(selected_labels) if i_label not in selected_labels[:n]]

        # Check if the selected labels are in the available labels ids
        if not set(list_ids_of_labels_of_interest).issubset(set(indiv_labels_ids)):
            sct.printv('\nERROR: At least one of the selected labels (' + str(list_ids_of_labels_of_interest) + ') is not available according to the label list from the text file in the atlas folder. Exit program.\n\n', type='error')

    return list_ids_of_labels_of_interest


def estimate_metric_within_tract(data, labels, method, verbose, clustered_labels=[], matching_cluster_labels=[], adv_param=[], im_weight=None):
    """Extract metric within labels.
    :data: (nx,ny,nz) numpy array
    :labels: nlabel tuple of (nx,ny,nz) array
    """

    nb_labels = len(labels)  # number of labels

    # if user asks for binary regions, binarize atlas
    if method == 'bin':
        for i in range(0, nb_labels):
            labels[i][labels[i] < 0.5] = 0
            labels[i][labels[i] >= 0.5] = 1

    # if user asks for thresholded weighted-average, threshold atlas
    if method == 'wath':
        for i in range(0, nb_labels):
            labels[i][labels[i] < 0.5] = 0

    #  Select non-zero values in the union of all labels
    labels_sum = np.sum(labels)
    ind_positive_labels = labels_sum > ALMOST_ZERO  # labels_sum > ALMOST_ZERO
    # ind_positive_data = data > -9999999999  # data > 0
    ind_positive = ind_positive_labels  # & ind_positive_data
    data1d = data[ind_positive]
    nb_vox = len(data1d)
    labels2d = np.empty([nb_labels, nb_vox], dtype=float)
    for i in range(0, nb_labels):
        labels2d[i] = labels[i][ind_positive]

    if method == 'map' or 'ml':
        # if specified (flag -mask-weighted), define a matrix to weight voxels. If not, this matrix is set to identity.
        if im_weight:
            data_weight_1d = im_weight.data[ind_positive]
        else:
            data_weight_1d = np.ones(nb_vox)
        W = np.diag(data_weight_1d)  # weight matrix

    # Display number of non-zero values
    sct.printv('  Number of non-null voxels: ' + str(nb_vox), verbose=verbose)

    # initialization
    metric_mean = np.empty([nb_labels], dtype=object)
    metric_std = np.empty([nb_labels], dtype=object)

    # Estimation with maximum a posteriori (map)
    if method == 'map':

        # ML estimation in the defined clusters to get a priori
        # -----------------------------------------------------

        sct.printv('Maximum likelihood estimation within the selected clusters to get a priori for the MAP estimation...', verbose=verbose)

        nb_clusters = len(clustered_labels)

        #  Select non-zero values in the union of the clustered labels
        clustered_labels_sum = np.sum(clustered_labels)
        ind_positive_clustered_labels = clustered_labels_sum > ALMOST_ZERO  # labels_sum > ALMOST_ZERO

        # define the problem to apply the maximum likelihood to clustered labels
        y_apriori = data[ind_positive_clustered_labels]  # [nb_vox x 1]

        # create matrix X to use ML and estimate beta_0
        x_apriori = np.zeros([len(y_apriori), nb_clusters])
        for i_cluster in range(nb_clusters):
            x_apriori[:, i_cluster] = clustered_labels[i_cluster][ind_positive_clustered_labels]

        # remove unused voxels from the weighting matrix W
        if im_weight:
            data_weight_1d_apriori = im_weight.data[ind_positive_clustered_labels]
        else:
            data_weight_1d_apriori = np.ones(np.sum(ind_positive_clustered_labels))
        W_apriori = np.diag(data_weight_1d_apriori)  # weight matrix

        # apply the weighting matrix
        y_apriori = np.dot(W_apriori, y_apriori)
        x_apriori = np.dot(W_apriori, x_apriori)

        # estimate values using ML for each cluster
        beta = np.dot(np.linalg.pinv(np.dot(x_apriori.T, x_apriori)), np.dot(x_apriori.T, y_apriori))  # beta = (Xt . X)-1 . Xt . y
        # display results
        sct.printv('  Estimated beta0 per cluster: ' + str(beta), verbose=verbose)

        # MAP estimations within the selected labels
        # ------------------------------------------

        # perc_var_label = int(adv_param[0])^2  # variance within label, in percentage of the mean (mean is estimated using cluster-based ML)
        var_label = int(adv_param[0]) ^ 2  # variance within label
        var_noise = int(adv_param[1]) ^ 2  # variance of the noise (assumed Gaussian)

        # define the problem: y is the measurements vector (to which weights are applied, to each voxel) and x is the linear relation between the measurements y and the true metric value to be estimated beta
        y = np.dot(W, data1d)  # [nb_vox x 1]
        x = np.dot(W, labels2d.T)  # [nb_vox x nb_labels]
        # construct beta0
        beta0 = np.zeros(nb_labels)
        for i_cluster in range(nb_clusters):
            beta0[np.where(np.asarray(matching_cluster_labels) == i_cluster)[0]] = beta[i_cluster]
        # construct covariance matrix (variance between tracts). For simplicity, we set it to be the identity.
        Rlabel = np.diag(np.ones(nb_labels))
        A = np.linalg.pinv(np.dot(x.T, x) + np.linalg.pinv(Rlabel) * var_noise / var_label)
        B = x.T
        C = y - np.dot(x, beta0)
        beta = beta0 + np.dot(A, np.dot(B, C))
        for i_label in range(0, nb_labels):
            metric_mean[i_label] = beta[i_label]
            metric_std[i_label] = 0  # need to assign a value for writing output file

    # clear memory
    del data, labels

    # Estimation with maximum likelihood
    if method == 'ml':
        # define the problem: y is the measurements vector (to which weights are applied, to each voxel) and x is the linear relation between the measurements y and the true metric value to be estimated beta
        y = np.dot(W, data1d)  # [nb_vox x 1]
        x = np.dot(W, labels2d.T)  # [nb_vox x nb_labels]
        beta = np.dot(np.linalg.pinv(np.dot(x.T, x)), np.dot(x.T, y))  # beta = (Xt . X)-1 . Xt . y
        #beta, residuals, rank, singular_value = np.linalg.lstsq(np.dot(x.T, x), np.dot(x.T, y), rcond=-1)
        #beta, residuals, rank, singular_value = np.linalg.lstsq(x, y)
        # sct.printv(beta, residuals, rank, singular_value)
        for i_label in range(0, nb_labels):
            metric_mean[i_label] = beta[i_label]
            metric_std[i_label] = 0  # need to assign a value for writing output file

    # Estimation with weighted average (also works for binary)
    if method == 'wa' or method == 'bin' or method == 'wath' or method == 'max':
        for i_label in range(0, nb_labels):
            # check if all labels are equal to zero
            if sum(labels2d[i_label, :]) == 0:
                sct.printv('WARNING: labels #' + str(i_label) + ' contains only null voxels. Mean and std are set to 0.')
                metric_mean[i_label] = 0
                metric_std[i_label] = 0
            else:
                # estimate the weighted average
                metric_mean[i_label] = sum(data1d * labels2d[i_label, :]) / sum(labels2d[i_label, :])
                # estimate the biased weighted standard deviation
                metric_std[i_label] = np.sqrt(
                    sum(labels2d[i_label, :] * (data1d - metric_mean[i_label]) ** 2) / sum(labels2d[i_label, :]))

    return metric_mean, metric_std


def get_clustered_labels(clusters_all_labels, labels, indiv_labels_ids, labels_user, averaging_flag, verbose):
    """
    Cluster labels according to selected options (labels and averaging).
    :ml_clusters: clusters in form: '0:29,30,31'
    :labels: all labels data
    :labels_user: label IDs selected by the user
    :averaging_flag: flag -a (0 or 1)
    :return: clustered_labels: labels summed by clustered
    """

    nb_clusters = len(clusters_all_labels)

    # find matching between labels and clusters in the label id list selected by the user
    matching_cluster_label_id_user = np.zeros(len(labels_user), dtype=int)
    for i_label in range(0, len(labels_user)):
        for i_cluster in range(0, nb_clusters):
            if labels_user[i_label] in clusters_all_labels[i_cluster]:
                matching_cluster_label_id_user[i_label] = i_cluster

    # reorganize the cluster according to the averaging flag chosen
    if averaging_flag:
        matching_cluster_label_id_unique = np.unique(matching_cluster_label_id_user)
        if matching_cluster_label_id_unique.size != 1:
            merged_cluster = []
            for i_cluster in matching_cluster_label_id_unique:
                merged_cluster = merged_cluster + clusters_all_labels[i_cluster]
            clusters_all_labels = list(np.delete(np.asarray(clusters_all_labels), matching_cluster_label_id_unique))
            clusters_all_labels.insert(matching_cluster_label_id_unique[0], merged_cluster)
    nb_clusters = len(clusters_all_labels)
    sct.printv('  Number of clusters: ' + str(nb_clusters), verbose=verbose)

    # sum labels within each cluster
    clustered_labels = np.empty([nb_clusters], dtype=object)  # labels(nb_labels_total, x, y, z)
    for i_cluster in range(0, nb_clusters):
        indexes_labels_cluster_i = [indiv_labels_ids.index(label_ID) for label_ID in clusters_all_labels[i_cluster]]
        clustered_labels[i_cluster] = np.sum(labels[indexes_labels_cluster_i])

    # find matching between labels and clusters in the whole label id list
    matching_cluster_label_id = np.zeros(len(labels), dtype=int)
    for i_label in range(0, len(labels)):
        for i_cluster in range(0, nb_clusters):
            if i_label in clusters_all_labels[i_cluster]:
                matching_cluster_label_id[i_label] = i_cluster
    if averaging_flag:
        cluster_averaged_labels = matching_cluster_label_id[labels_user]
        matching_cluster_label_id = list(np.delete(np.asarray(matching_cluster_label_id), labels_user))
        matching_cluster_label_id.insert(0, cluster_averaged_labels[0])  # because the average of labels will be placed in the first position

    return clustered_labels, matching_cluster_label_id


def fix_label_value(label_to_fix, data, labels, indiv_labels_ids, indiv_labels_names, ml_clusters, combined_labels_id_groups, labels_id_user):
    """
    This function updates the data and list of labels as explained in:
    https://github.com/neuropoly/spinalcordtoolbox/issues/958
    :param label_to_fix:
    :param data:
    :param labels:
    :param indiv_labels_ids:
    :param indiv_labels_names:
    :param ml_clusters:
    :param combined_labels_id_groups:
    :param labels_id_user:
    :return:
    """

    label_to_fix_ID = int(label_to_fix[0])
    label_to_fix_value = float(label_to_fix[1])

    # remove the value from the data
    label_to_fix_index = indiv_labels_ids.index(label_to_fix_ID)
    label_to_fix_fract_vol = labels[label_to_fix_index]
    data = data - label_to_fix_fract_vol * label_to_fix_value

    # remove the label to fix from the labels lists
    labels = np.delete(labels, label_to_fix_index, 0)
    del indiv_labels_ids[label_to_fix_index]
    label_to_fix_name = indiv_labels_names[label_to_fix_index]
    del indiv_labels_names[label_to_fix_index]

    # remove the label to fix from the label list specified by user
    if label_to_fix_ID in labels_id_user:
        labels_id_user.remove(label_to_fix_ID)

    # redefine the clusters
    ml_clusters = remove_label_from_group(ml_clusters, label_to_fix_ID)

    # redefine the combined labels groups
    combined_labels_id_groups = remove_label_from_group(combined_labels_id_groups, label_to_fix_ID)

    return data, labels, indiv_labels_ids, indiv_labels_names, ml_clusters, combined_labels_id_groups, labels_id_user, label_to_fix_name, label_to_fix_fract_vol


def remove_label_from_group(list_label_groups, label_ID):
    """Redefine groups of labels after removing one specific label."""

    for i_group in range(len(list_label_groups)):
        if label_ID in list_label_groups[i_group]:
            list_label_groups[i_group].remove(label_ID)

    list_label_groups = filter(None, list_label_groups)

    return list_label_groups


def generate_metric_value_map(fname_output_metric_map, input_im, labels, indiv_labels_value, slices_list, label_to_fix, label_to_fix_fract_vol):
    """Produces a map where each label is assigned the metric value estimated previously based on their fractional volumes."""

    sct.printv('\nGenerate metric value map based on each label fractional volumes: ' + fname_output_metric_map + '...')

    # initialize metric value map with zeros
    metric_map = input_im
    metric_map.data = np.zeros(input_im.data.shape)

    # assign to each label the corresponding estimated metric value
    for i_label in range(len(labels)):
        metric_map.data[:, :, slices_list] = metric_map.data[:, :, slices_list] + labels[i_label] * indiv_labels_value[i_label]

    if label_to_fix:
        metric_map.data[:, :, slices_list] = metric_map.data[:, :, slices_list] + label_to_fix_fract_vol * float(label_to_fix[1])

    # save metric value map
    metric_map.setFileName(fname_output_metric_map)
    metric_map.save()

    sct.printv('\tDone.')


# =======================================================================================================================
# Start program
# =======================================================================================================================
if __name__ == "__main__":
    sct.init_sct()

    param_default = Param()

    parser = get_parser()
    arguments = parser.parse(sys.argv[1:])

    overwrite = 0
    fname_data = arguments['-i']
    path_label = arguments['-f']
    method = arguments['-method']
    fname_output = arguments['-o']
    if '-l' in arguments:
        labels_user = arguments['-l']
    else:
        labels_user = ''
    if '-param' in arguments:
        adv_param_user = arguments['-param']
    else:
        adv_param_user = ''
    if '-z' in arguments:
        slices_of_interest = arguments['-z']
    else:
        slices_of_interest = ''
    if '-vert' in arguments:
        vertebral_levels = arguments['-vert']
    else:
        vertebral_levels = ''
    if '-vertfile' in arguments:
        fname_vertebral_labeling = arguments['-vertfile']
    else:
        fname_vertebral_labeling = ""
    if '-perslice' in arguments:
        perslice = arguments['-perslice']
    else:
        perslice = 0
    if '-perlevel' in arguments:
        perlevel = arguments['-perlevel']
    else:
        perlevel = 0
    if '-overwrite' in arguments:
        overwrite = arguments['-overwrite']
    fname_normalizing_label = ''
    if '-norm-file' in arguments:
        fname_normalizing_label = arguments['-norm-file']
    normalization_method = ''
    if '-norm-method' in arguments:
        normalization_method = arguments['-norm-method']
    if '-fix-label' in arguments:
        label_to_fix = arguments['-fix-label']
    else:
        label_to_fix = ''
    if '-output-map' in arguments:
        fname_output_metric_map = arguments['-output-map']
    else:
        fname_output_metric_map = ''
    if '-mask-weighted' in arguments:
        fname_mask_weight = arguments['-mask-weighted']
    else:
        fname_mask_weight = ''

    # call main function
    main(fname_data, path_label, method, slices_of_interest, vertebral_levels, fname_output, labels_user, overwrite,
         fname_normalizing_label, normalization_method, label_to_fix, adv_param_user, fname_output_metric_map,
         fname_mask_weight, fname_vertebral_labeling=fname_vertebral_labeling, perslice=perslice, perlevel=perlevel)<|MERGE_RESOLUTION|>--- conflicted
+++ resolved
@@ -13,11 +13,8 @@
 # About the license: see the file LICENSE.TXT
 #########################################################################################
 
-<<<<<<< HEAD
+# TODO: add unit tests: perlevel/perslice, overwrite,
 # TODO: check: not sure flag perslice is working
-=======
-# TODO: add unit tests: perlevel/perslice, overwrite,
->>>>>>> b6141001
 # TODO: use argparse
 # TODO: revisit the flags normalization and weighted mask-- useful?
 # TODO: move to csv output. However, we need to change the way z is represented: currently it is a list separated by ,. Maybe we can change it for: ;. e.g.: 0;1;2;3
