--- conflicted
+++ resolved
@@ -79,78 +79,7 @@
 
 def register2d_centermassrot(fname_src, fname_dest, fname_warp='warp_forward.nii.gz', fname_warp_inv='warp_inverse.nii.gz', rot=1, verbose=0):
     """
-<<<<<<< HEAD
-    seg_input_img = Image('src.nii')
-    seg_dest_img = Image('dest.nii')
-    seg_input_data = seg_input_img.data
-    seg_dest_data = seg_dest_img.data
-
-    if len(seg_input_data.shape) == 2:
-        # reshape 2D data into pseudo 3D (only one slice)
-        new_shape = list(seg_input_data.shape)
-        new_shape.append(1)
-        new_shape = tuple(new_shape)
-        seg_input_data = seg_input_data.reshape(new_shape)
-        seg_dest_data = seg_dest_data.reshape(new_shape)
-
-    x_center_of_mass_input = [0] * seg_dest_data.shape[2]
-    y_center_of_mass_input = [0] * seg_dest_data.shape[2]
-
-    sct.printv('\nGet center of mass of source image...', verbose)
-    # TODO: select only the slices corresponding to the output segmentation
-
-    # grab physical coordinates of destination origin
-    coord_origin_dest = seg_dest_img.transfo_pix2phys([[0, 0, 0]])
-
-    # grab the voxel coordinates of the destination origin from the source image
-    [[x_o, y_o, z_o]] = seg_input_img.transfo_phys2pix(coord_origin_dest)
-
-    # calculate center of mass for each slice of the input image
-    for iz in xrange(seg_dest_data.shape[2]):
-        # starts from z_o, which is the origin of the destination image in the source image
-        x_center_of_mass_input[iz], y_center_of_mass_input[iz] = ndimage.measurements.center_of_mass(np.array(seg_input_data[:, :, z_o + iz]))
-
-    # initialize data
-    x_center_of_mass_output = [0] * seg_dest_data.shape[2]
-    y_center_of_mass_output = [0] * seg_dest_data.shape[2]
-
-    # calculate center of mass for each slice of the destination image
-    sct.printv('\nGet center of mass of destination image...', verbose)
-    for iz in xrange(seg_dest_data.shape[2]):
-        try:
-            x_center_of_mass_output[iz], y_center_of_mass_output[iz] = ndimage.measurements.center_of_mass(np.array(seg_dest_data[:, :, iz]))
-        except Exception as e:
-            sct.printv('WARNING: Exception error in msct_register during register_seg:', 1, 'warning')
-            print 'Error on line {}'.format(sys.exc_info()[-1].tb_lineno)
-            print e
-
-    # calculate displacement in voxel space
-    x_displacement = [0] * seg_input_data.shape[2]
-    y_displacement = [0] * seg_input_data.shape[2]
-    sct.printv('\nGet X-Y displacement for each slice...', verbose)
-    for iz in xrange(seg_dest_data.shape[2]):
-        x_displacement[iz] = -(x_center_of_mass_output[iz] - x_center_of_mass_input[iz])    # WARNING: in ITK's coordinate system, this is actually Tx and not -Tx
-        y_displacement[iz] = y_center_of_mass_output[iz] - y_center_of_mass_input[iz]      # This is Ty in ITK's and fslview' coordinate systems
-
-    # convert to array
-    x_disp_a = np.asarray(x_displacement)
-    y_disp_a = np.asarray(y_displacement)
-
-    # create theta vector (for easier code management)
-    theta_rot_a = np.zeros(seg_dest_data.shape[2])
-
-    # Generate warping field
-    generate_warping_field('dest.nii', x_disp_a, y_disp_a, theta_rot_a, fname=fname_warp)  #name_warp= 'step'+str(paramreg.step)
-    # Inverse warping field
-    generate_warping_field('src.nii', -x_disp_a, -y_disp_a, theta_rot_a, fname=fname_warp_inv)
-
-
-
-def register2d_centermassrot(fname_src, fname_dest, fname_warp='warp_forward.nii.gz', fname_warp_inv='warp_inverse.nii.gz', verbose=0):
-    """Rotate the source image to match the orientation of the destination image, using the first and second eigenvector
-=======
     Rotate the source image to match the orientation of the destination image, using the first and second eigenvector
->>>>>>> 19a1efad
     of the PCA. This function should be used on segmentations (not images).
     This works for 2D and 3D images.  If 3D, it splits the image and performs the rotation slice-by-slice.
     input:
