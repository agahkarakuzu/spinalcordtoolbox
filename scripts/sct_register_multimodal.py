--- conflicted
+++ resolved
@@ -549,11 +549,6 @@
         warp_inverse.insert(0, warp_inverse_out)
 
     # Concatenate transformations
-<<<<<<< HEAD
-    sct.printv('\nConcatenate transformations...' + os.path.abspath(os.path.curdir), verbose)
-    sct.run('sct_concat_transfo -w '+','.join(warp_forward)+' -d dest.nii -o warp_src2dest.nii.gz', verbose)
-    sct.run('sct_concat_transfo -w '+','.join(warp_inverse)+' -d dest.nii -o warp_dest2src.nii.gz', verbose)
-=======
     sct.printv('\nConcatenate transformations...', verbose)
     cmd = '-w ' + ','.join(
         warp_forward) + ' -d dest.nii -o warp_src2dest.nii.gz'
@@ -561,7 +556,6 @@
     cmd = '-w ' + ','.join(
         warp_inverse) + ' -d dest.nii -o warp_dest2src.nii.gz'
     sct_concat_transfo.main(cmd.split())
->>>>>>> 1bd616b8
 
     # Apply warping field to src data
     sct.printv('\nApply transfo source --> dest...', verbose)
