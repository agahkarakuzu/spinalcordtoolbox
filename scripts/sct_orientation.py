--- conflicted
+++ resolved
@@ -214,19 +214,11 @@
                   output[output.find('sform_yorient')+15:output.find('sform_yorient')+16]+ \
                   output[output.find('sform_zorient')+15:output.find('sform_zorient')+16]
 
-<<<<<<< HEAD
-
-=======
->>>>>>> a1bd876d
     # check if orientation is specified in an other part of the header
     if orientation == 'UUU':
         orientation = output[output.find('qform_xorient')+15:output.find('qform_xorient')+16]+ \
                       output[output.find('qform_yorient')+15:output.find('qform_yorient')+16]+ \
                       output[output.find('qform_zorient')+15:output.find('qform_zorient')+16]
-<<<<<<< HEAD
-
-=======
->>>>>>> a1bd876d
     return orientation
 
 
