#!/usr/bin/env python
#########################################################################################
#
# Image class implementation
#
#
# ---------------------------------------------------------------------------------------
# Copyright (c) 2015 Polytechnique Montreal <www.neuro.polymtl.ca>
# Authors: Augustin Roux, Benjamin De Leener
# Modified: 2015-02-20
#
# About the license: see the file LICENSE.TXT
#########################################################################################

# TODO: update function to reflect the new get_dimension


import numpy as np
from scipy.ndimage import map_coordinates
import math


def striu2mat(striu):
    """
    Construct shear matrix from upper triangular vector
    Parameters
    ----------
    striu : array, shape (N,)
       vector giving triangle above diagonal of shear matrix.
    Returns
    -------
    SM : array, shape (N, N)
       shear matrix
    Notes
    -----
    Shear lengths are triangular numbers.
    See http://en.wikipedia.org/wiki/Triangular_number
    This function has been taken from https://github.com/matthew-brett/transforms3d/blob/39a1b01398f1d932630f722a540a5020c6c07422/transforms3d/affines.py
    """
    # Caching dictionary for common shear Ns, indices
    _shearers = {}
    for n in range(1, 11):
        x = (n ** 2 + n) / 2.0
        i = n + 1
        _shearers[x] = (i, np.triu(np.ones((i, i)), 1).astype(bool))

    n = len(striu)
    # cached case
    if n in _shearers:
        N, inds = _shearers[n]
    else: # General case
        N = ((-1+math.sqrt(8*n+1))/2.0)+1 # n+1 th root
        if N != math.floor(N):
            raise ValueError('%d is a strange number of shear elements' %
                             n)
        inds = np.triu(np.ones((N,N)), 1).astype(bool)
    M = np.eye(N)
    M[inds] = striu
    return M


def compose(T, R, Z, S=None):
    """
    Compose translations, rotations, zooms, [shears]  to affine
    Parameters
    ----------
    T : array-like shape (N,)
        Translations, where N is usually 3 (3D case)
    R : array-like shape (N,N)
        Rotation matrix where N is usually 3 (3D case)
    Z : array-like shape (N,)
        Zooms, where N is usually 3 (3D case)
    S : array-like, shape (P,), optional
       Shear vector, such that shears fill upper triangle above
       diagonal to form shear matrix.  P is the (N-2)th Triangular
       number, which happens to be 3 for a 4x4 affine (3D case)
    Returns
    -------
    A : array, shape (N+1, N+1)
        Affine transformation matrix where N usually == 3
        (3D case)
    This function has been taken from https://github.com/matthew-brett/transforms3d/blob/39a1b01398f1d932630f722a540a5020c6c07422/transforms3d/affines.py
    """
    n = len(T)
    R = np.asarray(R)
    if R.shape != (n,n):
        raise ValueError('Expecting shape (%d,%d) for rotations' % (n,n))
    A = np.eye(n+1)
    if S is not None:
        Smat = striu2mat(S)
        ZS = np.dot(np.diag(Z), Smat)
    else:
        ZS = np.diag(Z)
    A[:n,:n] = np.dot(R, ZS)
    A[:n,n] = T[:]
    return A


def decompose_affine_transform(A44):
    """
    Decompose 4x4 homogenous affine matrix into parts.
    The parts are translations, rotations, zooms, shears.
    This is the same as :func:`decompose` but specialized for 4x4 affines.
    Decomposes `A44` into ``T, R, Z, S``, such that::
       Smat = np.array([[1, S[0], S[1]],
                        [0,    1, S[2]],
                        [0,    0,    1]])
       RZS = np.dot(R, np.dot(np.diag(Z), Smat))
       A44 = np.eye(4)
       A44[:3,:3] = RZS
       A44[:-1,-1] = T
    The order of transformations is therefore shears, followed by
    zooms, followed by rotations, followed by translations.
    This routine only works for shape (4,4) matrices
    Parameters
    ----------
    A44 : array shape (4,4)
    Returns
    -------
    T : array, shape (3,)
       Translation vector
    R : array shape (3,3)
        rotation matrix
    Z : array, shape (3,)
       Zoom vector.  May have one negative zoom to prevent need for negative
       determinant R matrix above
    S : array, shape (3,)
       Shear vector, such that shears fill upper triangle above
       diagonal to form shear matrix (type ``striu``).
    Notes
    -----
    The implementation inspired by:
    *Decomposing a matrix into simple transformations* by Spencer
    W. Thomas, pp 320-323 in *Graphics Gems II*, James Arvo (editor),
    Academic Press, 1991, ISBN: 0120644819.
    The upper left 3x3 of the affine consists of a matrix we'll call
    RZS::
       RZS = R * Z *S
    where R is a rotation matrix, Z is a diagonal matrix of scalings::
       Z = diag([sx, sy, sz])
    and S is a shear matrix of form::
       S = [[1, sxy, sxz],
            [0,   1, syz],
            [0,   0,   1]])
    Running all this through sympy (see 'derivations' folder) gives
    ``RZS`` as ::
       [R00*sx, R01*sy + R00*sx*sxy, R02*sz + R00*sx*sxz + R01*sy*syz]
       [R10*sx, R11*sy + R10*sx*sxy, R12*sz + R10*sx*sxz + R11*sy*syz]
       [R20*sx, R21*sy + R20*sx*sxy, R22*sz + R20*sx*sxz + R21*sy*syz]
    ``R`` is defined as being a rotation matrix, so the dot products between
    the columns of ``R`` are zero, and the norm of each column is 1.  Thus
    the dot product::
       R[:,0].T * RZS[:,1]
    that results in::
       [R00*R01*sy + R10*R11*sy + R20*R21*sy + sx*sxy*R00**2 + sx*sxy*R10**2 + sx*sxy*R20**2]
    simplifies to ``sy*0 + sx*sxy*1`` == ``sx*sxy``.  Therefore::
       R[:,1] * sy = RZS[:,1] - R[:,0] * (R[:,0].T * RZS[:,1])
    allowing us to get ``sy`` with the norm, and sxy with ``R[:,0].T *
    RZS[:,1] / sx``.
    Similarly ``R[:,0].T * RZS[:,2]`` simplifies to ``sx*sxz``, and
    ``R[:,1].T * RZS[:,2]`` to ``sy*syz`` giving us the remaining
    unknowns.
    This function has been taken from https://github.com/matthew-brett/transforms3d/blob/39a1b01398f1d932630f722a540a5020c6c07422/transforms3d/affines.py
    """
    A44 = np.asarray(A44)
    T = A44[:-1,-1]
    RZS = A44[:-1,:-1]
    # compute scales and shears
    M0, M1, M2 = np.array(RZS).T
    # extract x scale and normalize
    sx = math.sqrt(np.sum(M0**2))
    M0 /= sx
    # orthogonalize M1 with respect to M0
    sx_sxy = np.dot(M0, M1)
    M1 -= sx_sxy * M0
    # extract y scale and normalize
    sy = math.sqrt(np.sum(M1**2))
    M1 /= sy
    sxy = sx_sxy / sx
    # orthogonalize M2 with respect to M0 and M1
    sx_sxz = np.dot(M0, M2)
    sy_syz = np.dot(M1, M2)
    M2 -= (sx_sxz * M0 + sy_syz * M1)
    # extract z scale and normalize
    sz = math.sqrt(np.sum(M2**2))
    M2 /= sz
    sxz = sx_sxz / sx
    syz = sy_syz / sy
    # Reconstruct rotation matrix, ensure positive determinant
    Rmat = np.array([M0, M1, M2]).T
    if np.linalg.det(Rmat) < 0:
        sx *= -1
        Rmat[:,0] *= -1
    return T, Rmat, np.array([sx, sy, sz]), np.array([sxy, sxz, syz])


class Image(object):
    """

    """
    def __init__(self, param=None, hdr=None, orientation=None, absolutepath="", dim=None, verbose=1):
        from sct_utils import extract_fname
        from nibabel import Nifti1Header

        # initialization of all parameters
        self.im_file = None
        self.data = None
        self.orientation = None
        self.absolutepath = ""
        self.path = ""
        self.file_name = ""
        self.ext = ""
        self.dim = None

        if hdr is None:
            hdr = self.hdr = Nifti1Header()  # an empty header
        else:
            self.hdr = hdr

        self.verbose = verbose

        # load an image from file
        if type(param) is str:
            self.loadFromPath(param, verbose)
            self.compute_transform_matrix()
        # copy constructor
        elif isinstance(param, type(self)):
            self.copy(param)
        # create an empty image (full of zero) of dimension [dim]. dim must be [x,y,z] or (x,y,z). No header.
        elif type(param) is list:
            self.data = np.zeros(param)
            self.dim = param
            self.hdr = hdr
            self.orientation = orientation
            self.absolutepath = absolutepath
            self.path, self.file_name, self.ext = extract_fname(absolutepath)
        # create a copy of im_ref
        elif isinstance(param, (np.ndarray, np.generic)):
            self.data = param
            self.dim = dim
            self.hdr = hdr
            self.orientation = orientation
            self.absolutepath = absolutepath
            self.path, self.file_name, self.ext = extract_fname(absolutepath)
        else:
            raise TypeError('Image constructor takes at least one argument.')

    def __deepcopy__(self, memo):
        from copy import deepcopy
        return type(self)(deepcopy(self.data, memo), deepcopy(self.hdr, memo), deepcopy(self.orientation, memo), deepcopy(self.absolutepath, memo), deepcopy(self.dim, memo))

    def copy(self, image=None):
        from copy import deepcopy
        from sct_utils import extract_fname
        if image is not None:
            self.im_file = deepcopy(image.im_file)
            self.data = deepcopy(image.data)
            self.dim = deepcopy(image.dim)
            self.hdr = deepcopy(image.hdr)
            self.orientation = deepcopy(image.orientation)
            self.absolutepath = deepcopy(image.absolutepath)
            self.path, self.file_name, self.ext = extract_fname(self.absolutepath)
        else:
            return deepcopy(self)

    def loadFromPath(self, path, verbose):
        """
        This function load an image from an absolute path using nibabel library
        :param path: path of the file from which the image will be loaded
        :return:
        """
        from nibabel import load, spatialimages
        from sct_utils import check_file_exist, printv, extract_fname, run
        from sct_image import get_orientation

        # check_file_exist(path, verbose=verbose)
        try:
            self.im_file = load(path)
        except spatialimages.ImageFileError:
            printv('Error: make sure ' + path + ' is an image.', 1, 'error')
        self.data = self.im_file.get_data()
        self.hdr = self.im_file.get_header()
        self.orientation = get_orientation(self)
        self.absolutepath = path
        self.path, self.file_name, self.ext = extract_fname(path)
        self.dim = get_dimension(self.im_file)
        # nx, ny, nz, nt, px, py, pz, pt = get_dimension(path)
        # self.dim = [nx, ny, nz]


    def setFileName(self, filename):
        """
        :param filename: file name with extension
        :return:
        """
        from sct_utils import extract_fname
        self.absolutepath = filename
        self.path, self.file_name, self.ext = extract_fname(filename)

    def changeType(self, type=''):
        """
        Change the voxel type of the image
        :param type:    if not set, the image is saved in standard type
                        if 'minimize', image space is minimize
                        if 'minimize_int', image space is minimize and values are approximated to integers
                        (2, 'uint8', np.uint8, "NIFTI_TYPE_UINT8"),
                        (4, 'int16', np.int16, "NIFTI_TYPE_INT16"),
                        (8, 'int32', np.int32, "NIFTI_TYPE_INT32"),
                        (16, 'float32', np.float32, "NIFTI_TYPE_FLOAT32"),
                        (32, 'complex64', np.complex64, "NIFTI_TYPE_COMPLEX64"),
                        (64, 'float64', np.float64, "NIFTI_TYPE_FLOAT64"),
                        (256, 'int8', np.int8, "NIFTI_TYPE_INT8"),
                        (512, 'uint16', np.uint16, "NIFTI_TYPE_UINT16"),
                        (768, 'uint32', np.uint32, "NIFTI_TYPE_UINT32"),
                        (1024,'int64', np.int64, "NIFTI_TYPE_INT64"),
                        (1280, 'uint64', np.uint64, "NIFTI_TYPE_UINT64"),
                        (1536, 'float128', _float128t, "NIFTI_TYPE_FLOAT128"),
                        (1792, 'complex128', np.complex128, "NIFTI_TYPE_COMPLEX128"),
                        (2048, 'complex256', _complex256t, "NIFTI_TYPE_COMPLEX256"),
        :return:
        """
        if type == '':
            type = self.hdr.get_data_dtype()

        if type == 'minimize' or type == 'minimize_int':
            # compute max value in the image and choose the best pixel type to represent all the pixels within smallest memory space
            # warning: does not take intensity resolution into account, neither complex voxels
            max_vox = np.nanmax(self.data)
            min_vox = np.nanmin(self.data)

            # check if voxel values are real or integer
            isInteger = True
            if type == 'minimize':
                for vox in self.data.flatten():
                    if int(vox) != vox:
                        isInteger = False
                        break

            if isInteger:
                if min_vox >= 0:  # unsigned
                    if max_vox <= np.iinfo(np.uint8).max:
                        type = 'uint8'
                    elif max_vox <= np.iinfo(np.uint16):
                        type = 'uint16'
                    elif max_vox <= np.iinfo(np.uint32).max:
                        type = 'uint32'
                    elif max_vox <= np.iinfo(np.uint64).max:
                        type = 'uint64'
                    else:
                        raise ValueError("Maximum value of the image is to big to be represented.")
                else:
                    if max_vox <= np.iinfo(np.int8).max and min_vox >= np.iinfo(np.int8).min:
                        type = 'int8'
                    elif max_vox <= np.iinfo(np.int16).max and min_vox >= np.iinfo(np.int16).min:
                        type = 'int16'
                    elif max_vox <= np.iinfo(np.int32).max and min_vox >= np.iinfo(np.int32).min:
                        type = 'int32'
                    elif max_vox <= np.iinfo(np.int64).max and min_vox >= np.iinfo(np.int64).min:
                        type = 'int64'
                    else:
                        raise ValueError("Maximum value of the image is to big to be represented.")
            else:
                # if max_vox <= np.finfo(np.float16).max and min_vox >= np.finfo(np.float16).min:
                #    type = 'np.float16' # not supported by nibabel
                if max_vox <= np.finfo(np.float32).max and min_vox >= np.finfo(np.float32).min:
                    type = 'float32'
                elif max_vox <= np.finfo(np.float64).max and min_vox >= np.finfo(np.float64).min:
                    type = 'float64'

        # print "The image has been set to "+type+" (previously "+str(self.hdr.get_data_dtype())+")"
        # change type of data in both numpy array and nifti header
        from numpy import uint8, uint16, uint32, uint64, int8, int16, int32, int64, float32, float64  # DON'T REMOVE THIS, IT IS MANDATORY FOR EVAL
        type_build = eval(type)
        self.data = type_build(self.data)
        self.hdr.set_data_dtype(type)

    def save(self, type='', squeeze_data=True,  verbose=1):
        """
        Write an image in a nifti file
        :param type:    if not set, the image is saved in the same type as input data
                        if 'minimize', image space is minimize
                        (2, 'uint8', np.uint8, "NIFTI_TYPE_UINT8"),
                        (4, 'int16', np.int16, "NIFTI_TYPE_INT16"),
                        (8, 'int32', np.int32, "NIFTI_TYPE_INT32"),
                        (16, 'float32', np.float32, "NIFTI_TYPE_FLOAT32"),
                        (32, 'complex64', np.complex64, "NIFTI_TYPE_COMPLEX64"),
                        (64, 'float64', np.float64, "NIFTI_TYPE_FLOAT64"),
                        (256, 'int8', np.int8, "NIFTI_TYPE_INT8"),
                        (512, 'uint16', np.uint16, "NIFTI_TYPE_UINT16"),
                        (768, 'uint32', np.uint32, "NIFTI_TYPE_UINT32"),
                        (1024,'int64', np.int64, "NIFTI_TYPE_INT64"),
                        (1280, 'uint64', np.uint64, "NIFTI_TYPE_UINT64"),
                        (1536, 'float128', _float128t, "NIFTI_TYPE_FLOAT128"),
                        (1792, 'complex128', np.complex128, "NIFTI_TYPE_COMPLEX128"),
                        (2048, 'complex256', _complex256t, "NIFTI_TYPE_COMPLEX256"),
        """
        from nibabel import Nifti1Image, save
        from sct_utils import printv
        from os import path, remove
        if squeeze_data:
            # remove singleton
            self.data = np.squeeze(self.data)
        if type != '':
            self.changeType(type)
        # update header
        if self.hdr:
            self.hdr.set_data_shape(self.data.shape)
        img = Nifti1Image(self.data, None, self.hdr)
        fname_out = self.path + self.file_name + self.ext
        if path.isfile(fname_out):
            printv('WARNING: File '+fname_out+' already exists. Deleting it.', verbose, 'warning')
            remove(fname_out)
        # save file
        save(img, fname_out)

    # flatten the array in a single dimension vector, its shape will be (d, 1) compared to the flatten built in method
    # which would have returned (d,)
    def flatten(self):
        # return self.data.flatten().reshape(self.data.flatten().shape[0], 1)
        return self.data.flatten()

    # return a list of the image slices flattened
    def slices(self):
        slices = []
        for slc in self.data:
            slices.append(slc.flatten())
        return slices

    def getNonZeroCoordinates(self, sorting=None, reverse_coord=False, coordValue=False):
        """
        This function return all the non-zero coordinates that the image contains.
        Coordinate list can also be sorted by x, y, z, or the value with the parameter sorting='x', sorting='y', sorting='z' or sorting='value'
        If reverse_coord is True, coordinate are sorted from larger to smaller.
        """
        from msct_types import Coordinate
        from sct_utils import printv
        n_dim = 1
        if self.dim[3] == 1:
            n_dim = 3
        else:
            n_dim = 4
        if self.dim[2] == 1:
            n_dim = 2

        try:
            if n_dim == 3:
                X, Y, Z = (self.data > 0).nonzero()
                list_coordinates = [Coordinate([X[i], Y[i], Z[i], self.data[X[i], Y[i], Z[i]]]) for i in range(0, len(X))]
            elif n_dim == 2:
                X, Y = (self.data > 0).nonzero()
                list_coordinates = [Coordinate([X[i], Y[i], self.data[X[i], Y[i]]]) for i in range(0, len(X))]
        except Exception, e:
            print 'ERROR', e
            printv('ERROR: Exception ' + str(e) + ' caught while geting non Zeros coordinates', 1, 'error')

        if coordValue:
            from msct_types import CoordinateValue
            if n_dim == 3:
                list_coordinates = [CoordinateValue([X[i], Y[i], Z[i], self.data[X[i], Y[i], Z[i]]]) for i in range(0, len(X))]
            else:
                list_coordinates = [CoordinateValue([X[i], Y[i], self.data[X[i], Y[i]]]) for i in range(0, len(X))]
        else:
            from msct_types import Coordinate
            if n_dim == 3:
                list_coordinates = [Coordinate([X[i], Y[i], Z[i], self.data[X[i], Y[i], Z[i]]]) for i in range(0, len(X))]
            else:
                list_coordinates = [Coordinate([X[i], Y[i], self.data[X[i], Y[i]]]) for i in range(0, len(X))]
        if sorting is not None:
            if reverse_coord not in [True, False]:
                raise ValueError('reverse_coord parameter must be a boolean')

            if sorting == 'x':
                list_coordinates = sorted(list_coordinates, key=lambda obj: obj.x, reverse=reverse_coord)
            elif sorting == 'y':
                list_coordinates = sorted(list_coordinates, key=lambda obj: obj.y, reverse=reverse_coord)
            elif sorting == 'z':
                list_coordinates = sorted(list_coordinates, key=lambda obj: obj.z, reverse=reverse_coord)
            elif sorting == 'value':
                list_coordinates = sorted(list_coordinates, key=lambda obj: obj.value, reverse=reverse_coord)
            else:
                raise ValueError("sorting parameter must be either 'x', 'y', 'z' or 'value'")

        return list_coordinates

    def getCoordinatesAveragedByValue(self):
        """
        This function computes the mean coordinate of group of labels in the image. This is especially useful for label's images.
        :return: list of coordinates that represent the center of mass of each group of value.
        """
        # 1. Extraction of coordinates from all non-null voxels in the image. Coordinates are sorted by value.
        coordinates = self.getNonZeroCoordinates(sorting='value')

        # 2. Separate all coordinates into groups by value
        groups = dict()
        for coord in coordinates:
            if coord.value in groups:
                groups[coord.value].append(coord)
            else:
                groups[coord.value] = [coord]

        # 3. Compute the center of mass of each group of voxels and write them into the output image
        averaged_coordinates = []
        for value, list_coord in groups.iteritems():
            averaged_coordinates.append(sum(list_coord) / float(len(list_coord)))

        averaged_coordinates = sorted(averaged_coordinates, key=lambda obj: obj.value, reverse=False)
        return averaged_coordinates

    # crop the image in order to keep only voxels in the mask, therefore the mask's slices must be squares or rectangles of the same size
    # orientation must be IRP to be able to go trough slices as first dimension
    def crop_and_stack(self, mask, suffix='_resized', save=True):
        """
        Cropping function to be used with a mask centered on the spinal cord. The crop slices are stack in the z direction.
        The result will be a kind of straighten image centered on the center of the mask (aka the center of the spinal cord)
        :param mask: mask image
        :param suffix: suffix to add to the file name (usefull only with the save option)
        :param save: save the image if True
        :return: no return, the image data is set to the new (crop) data
        """

        original_orientation = self.orientation
        mask_original_orientation = mask.orientation
        self.change_orientation('IRP')
        mask.change_orientation('IRP')
        data_array = self.data
        data_mask = mask.data

        # if the image to crop is smaller than the mask in total, we assume the image was centered and add a padding to fit the mask's shape
        if data_array.shape != data_mask.shape:
            old_data_array = data_array
            pad_1 = int((data_mask.shape[1] - old_data_array.shape[1])/2 + 1)
            pad_2 = int((data_mask.shape[2] - old_data_array.shape[2])/2 + 1)

            data_array = np.zeros(data_mask.shape)
            for n_slice, data_slice in enumerate(data_array):
                data_slice[pad_1:pad_1+old_data_array.shape[1], pad_2:pad_2+old_data_array.shape[2]] = old_data_array[n_slice]

            for n_slice, data_slice in enumerate(data_array):
                n_row_old_data_array = 0
                for row in data_slice[pad_2:-pad_2-1]:
                    row[pad_1:pad_1 + old_data_array.shape[1]] = old_data_array[n_slice, n_row_old_data_array]
                    n_row_old_data_array += 1

            self.data = data_array
            '''
            if save:
                self.file_name += suffix
                self.save()
            '''

        data_array = np.asarray(data_array)
        data_mask = np.asarray(data_mask)
        new_data = []
        buffer = []
        buffer_mask = []

        if len(data_array.shape) == 3:
            empty_slices = []
            for n_slice, mask_slice in enumerate(data_mask):
                for n_row, row in enumerate(mask_slice):
                    if sum(row) > 0:  # and n_row<=data_array.shape[1] and n_slice<=data_array.shape[0]:
                        buffer_mask.append(row)
                        buffer.append(data_array[n_slice][n_row])
                if buffer_mask == [] and buffer == []:
                    empty_slices.append(n_slice)
                    new_slice = []
                else:
                    new_slice_mask = np.asarray(buffer_mask).T
                    new_slice = np.asarray(buffer).T
                    buffer = []
                    for n_row, row in enumerate(new_slice_mask):
                        if sum(row) != 0:
                            buffer.append(new_slice[n_row])
                    new_slice = np.asarray(buffer).T
                    shape_mask = new_slice.shape
                    buffer_mask = []
                    buffer = []
                new_data.append(new_slice)
            if empty_slices is not []:
                for iz in empty_slices:
                    new_data[iz] = np.zeros(shape_mask)

        elif len(data_array.shape) == 2:
            for n_row, row in enumerate(data_mask):
                if sum(row) > 0:  # and n_row<=data_array.shape[1] and n_slice<=data_array.shape[0]:
                    buffer_mask.append(row)
                    buffer.append(data_array[n_row])

            new_slice_mask = np.asarray(buffer_mask).T
            new_slice = np.asarray(buffer).T
            buffer = []
            for n_row, row in enumerate(new_slice_mask):
                if sum(row) != 0:
                    buffer.append(new_slice[n_row])
            new_data = np.asarray(buffer).T
            buffer_mask = []
            buffer = []

        new_data = np.asarray(new_data)
        # print data_mask
        self.data = new_data
        #self.dim = self.data.shape

        self.change_orientation(original_orientation)
        mask.change_orientation(mask_original_orientation)
        if save:
            from sct_utils import add_suffix
            self.file_name += suffix
            add_suffix(self.absolutepath, suffix)
            self.save()

    def invert(self):
        self.data = self.data.max() - self.data
        return self

    @staticmethod
    def get_permutation_from_orientations(orientation_in, orientation_out):
        """
        This function return the permutation necessary to convert a coordinate/image from orientation_in
        to orientation_out
        :param orientation_in: string (ex: AIL)
        :param orientation_out: string (ex: RPI)
        :return: two lists: permutation list (int) and inversion list (-1 if need to inverse)
        """
        opposite_character = {'L': 'R', 'R': 'L', 'A': 'P', 'P': 'A', 'I': 'S', 'S': 'I'}

        # change the orientation of the image
        perm = [0, 1, 2]
        inversion = [1, 1, 1]
        for i, character in enumerate(orientation_in):
            try:
                perm[i] = orientation_out.index(character)
            except ValueError:
                perm[i] = orientation_out.index(opposite_character[character])
                inversion[i] = -1

        return perm, inversion


    def change_orientation(self, orientation='RPI', inversion_orient=False):
        """
        This function changes the orientation of the data by swapping the image axis.
        Warning: the nifti image header is not changed!!!
        :param orientation: string of three character representing the new orientation (ex: AIL, default: RPI)
               inversion_orient: boolean. If True, the data change to match the orientation in the header, based on the orientation provided as the argument orientation.
        :return:
        """
        opposite_character = {'L': 'R', 'R': 'L', 'A': 'P', 'P': 'A', 'I': 'S', 'S': 'I'}

        if self.orientation is None:
            from sct_image import get_orientation_3d
            self.orientation = get_orientation_3d(self)
        # get orientation to return at the end of function
        raw_orientation = self.orientation

        if inversion_orient:
            temp_orientation = self.orientation
            self.orientation = orientation
            orientation = temp_orientation

        perm, inversion = self.get_permutation_from_orientations(self.orientation, orientation)

        # axes inversion
        self.data = self.data[::inversion[0], ::inversion[1], ::inversion[2]]

        # axes manipulations
        if perm == [1, 0, 2]:
            self.data = np.swapaxes(self.data, 0, 1)
        elif perm == [2, 1, 0]:
            self.data = np.swapaxes(self.data, 0, 2)
        elif perm == [0, 2, 1]:
            self.data = np.swapaxes(self.data, 1, 2)
        elif perm == [2, 0, 1]:
            self.data = np.swapaxes(self.data, 0, 2)  # transform [2, 0, 1] to [1, 0, 2]
            self.data = np.swapaxes(self.data, 0, 1)  # transform [1, 0, 2] to [0, 1, 2]
        elif perm == [1, 2, 0]:
            self.data = np.swapaxes(self.data, 0, 2)  # transform [1, 2, 0] to [0, 2, 1]
            self.data = np.swapaxes(self.data, 1, 2)  # transform [0, 2, 1] to [0, 1, 2]
        elif perm == [0, 1, 2]:
            # do nothing
            pass
        else:
            print 'Error: wrong orientation'
        # update dim
        # http://math.stackexchange.com/questions/122916/what-is-the-inverse-cycle-of-permutation
        # TODO: change permutations
        # a = np.array([0,1,2,3,4])
        # perm = [4,1,2,0,3]
        # a[perm].tolist() --> [4, 1, 2, 0, 3]
        dim_temp = list(self.dim)
        dim_temp[0] = self.dim[[i for i, x in enumerate(perm) if x == 0][0]]  # nx
        dim_temp[1] = self.dim[[i for i, x in enumerate(perm) if x == 1][0]]  # ny
        dim_temp[2] = self.dim[[i for i, x in enumerate(perm) if x == 2][0]]  # nz
        dim_temp[4] = self.dim[[i for i, x in enumerate(perm) if x == 0][0]+4]  # px
        dim_temp[5] = self.dim[[i for i, x in enumerate(perm) if x == 1][0]+4]  # py
        dim_temp[6] = self.dim[[i for i, x in enumerate(perm) if x == 2][0]+4]  # pz
        self.dim = tuple(dim_temp)
        # update orientation
        self.orientation = orientation
        return raw_orientation

    def show(self):
        from matplotlib.pyplot import imshow, show
        imgplot = imshow(self.data)
        imgplot.set_cmap('gray')
        imgplot.set_interpolation('nearest')
        show()

    def compute_transform_matrix(self):
        m_p2f = self.hdr.get_sform()
        self.m_p2f_transfo = m_p2f[0:3, 0:3]
        self.coord_origin = np.array([[m_p2f[0, 3]], [m_p2f[1, 3]], [m_p2f[2, 3]]])

    def transfo_pix2phys(self, coordi=None):
        """
        This function returns the physical coordinates of all points of 'coordi'. 'coordi' is a list of list of size
        (nb_points * 3) containing the pixel coordinate of points. The function will return a list with the physical
        coordinates of the points in the space of the image.

        Example:
        img = Image('file.nii.gz')
        coordi_pix = [[1,1,1]]   # for points: (1,1,1). N.B. Important to write [[x,y,z]] instead of [x,y,z]
        coordi_pix = [[1,1,1],[2,2,2],[4,4,4]]   # for points: (1,1,1), (2,2,2) and (4,4,4)
        coordi_phys = img.transfo_pix2phys(coordi=coordi_pix)

        :return:
        """

        m_p2f = self.hdr.get_sform()
        m_p2f_transfo = m_p2f[0:3, 0:3]
        coord_origin = np.array([[m_p2f[0, 3]], [m_p2f[1, 3]], [m_p2f[2, 3]]])

        if coordi is not None:
            coordi = np.asarray(coordi)
            number_of_coordinates = coordi.shape[0]
<<<<<<< HEAD

            num_c = 5000
            result_temp = np.empty(shape=(0, 3))

            for i in range(int(number_of_coordinates / num_c)):
                coordi_temp = coordi[num_c*i:(i+1)*num_c, :]
=======
            num_c = 100000
            result_temp = np.empty(shape=(0, 3))

            for i in range(int(number_of_coordinates / num_c)):
                coordi_temp = coordi[num_c * i:(i + 1) * num_c, :]
>>>>>>> 99f95f91
                coordi_pix = np.transpose(coordi_temp)
                dot_result = np.dot(m_p2f_transfo, coordi_pix)
                coordi_phys = np.transpose(coord_origin + dot_result)
                result_temp = np.concatenate((result_temp, coordi_phys), axis=0)

<<<<<<< HEAD
            coordi_temp = coordi[int(number_of_coordinates / num_c) * num_c:, :]
=======
            if int(number_of_coordinates / num_c) == 0:
                coordi_temp = coordi
            else:
                coordi_temp = coordi[int(number_of_coordinates / num_c) * num_c:, :]
>>>>>>> 99f95f91
            coordi_pix = np.transpose(coordi_temp)
            coordi_phys = np.transpose(coord_origin + np.dot(m_p2f_transfo, coordi_pix))

            coordi_phys = np.concatenate((result_temp, coordi_phys), axis=0)
            coordi_phys_list = coordi_phys.tolist()
            #print coordi_phys.shape

            return coordi_phys_list

        """
        if coordi != None:
            coordi_phys = transpose(self.coord_origin + dot(self.m_p2f_transfo, transpose(asarray(coordi))))
            return coordi_phys.tolist()
        else:
            return None
        """
        
        return np.transpose(self.coord_origin + np.dot(self.m_p2f_transfo, np.transpose(np.asarray(coordi))))

    def transfo_phys2pix(self, coordi=None):
        """
        This function returns the pixels coordinates of all points of 'coordi'
        'coordi' is a list of list of size (nb_points * 3) containing the pixel coordinate of points. The function will return a list with the physical coordinates of the points in the space of the image.


        :return:
        """
        m_p2f = self.hdr.get_sform()
        m_p2f_transfo = m_p2f[0:3,0:3]
        m_f2p_transfo = np.linalg.inv(m_p2f_transfo)

        coord_origin = np.array([[m_p2f[0, 3]],[m_p2f[1, 3]], [m_p2f[2, 3]]])

        if coordi != None:
            coordi_phys = np.transpose(np.asarray(coordi))
            coordi_pix =  np.transpose(np.dot(m_f2p_transfo, (coordi_phys-coord_origin)))
            coordi_pix_tmp = coordi_pix.tolist()
            coordi_pix_list = [[int(np.round(coordi_pix_tmp[j][i])) for i in range(len(coordi_pix_tmp[j]))] for j in range(len(coordi_pix_tmp))]

            return coordi_pix_list

    def transfo_phys2continuouspix(self, coordi=None, data_phys=None):
        """
        This function returns the pixels coordinates of all points of data_pix in the space of the image. The output is a matrix of size: size(data_phys) but containing a 3D vector.
        This vector is the pixel position of the point in the space of the image.
        data_phys must be an array of 3 dimensions for which each point contains a vector (physical position of the point).

        If coordi is different from none:
        coordi is a list of list of size (nb_points * 3) containing the pixel coordinate of points. The function will return a list with the physical coordinates of the points in the space of the image.


        :return:
        """

        m_p2f = self.hdr.get_sform()
        m_p2f_transfo = m_p2f[0:3, 0:3]
        m_f2p_transfo = np.linalg.inv(m_p2f_transfo)

        coord_origin = np.array([[m_p2f[0, 3]], [m_p2f[1, 3]], [m_p2f[2, 3]]])

        if coordi != None:
            coordi_phys = np.transpose(np.asarray(coordi))
            coordi_pix = np.transpose(np.dot(m_f2p_transfo, (coordi_phys - coord_origin)))
            coordi_pix_tmp = coordi_pix.tolist()
            coordi_pix_list = [[coordi_pix_tmp[j][i] for i in range(len(coordi_pix_tmp[j]))] for j in
                               range(len(coordi_pix_tmp))]

            return coordi_pix_list

<<<<<<< HEAD
    def get_values(self, coordi=None, interpolation_mode=0, boundaries_mode='constant'):
=======
    def get_values(self, coordi=None, interpolation_mode=0, border='constant'):
>>>>>>> 99f95f91
        """
        This function returns the intensity value of the image at the position coordi (can be a list of coordinates).
        :param coordi: continuouspix
        :param interpolation_mode: 0=nearest neighbor, 1= linear, 2= 2nd-order spline, 3= 2nd-order spline, 4= 2nd-order spline, 5= 5th-order spline
        :return: intensity values at continuouspix with interpolation_mode
        """
<<<<<<< HEAD
        return map_coordinates(self.data, coordi, output=np.float32, order=interpolation_mode, mode=boundaries_mode)
=======
        return map_coordinates(self.data, coordi, output=np.float32, order=interpolation_mode, mode=border)
>>>>>>> 99f95f91

    def get_transform(self, im_ref, mode='affine'):
        aff_im_self = self.im_file.affine
        aff_im_ref = im_ref.im_file.affine
        transform = np.matmul(np.linalg.inv(aff_im_self), aff_im_ref)
        if mode == 'affine':
            transform = np.matmul(np.linalg.inv(aff_im_self), aff_im_ref)
        else:
            T_self, R_self, Sc_self, Sh_self = decompose_affine_transform(aff_im_self)
            T_ref, R_ref, Sc_ref, Sh_ref = decompose_affine_transform(aff_im_ref)
            if mode == 'translation':
                T_transform = T_ref - T_self
                R_transform = np.array([[1, 0, 0], [0, 1, 0], [0, 0, 1]])
                Sc_transform = np.array([1.0, 1.0, 1.0])
                transform = compose(T_transform, R_transform, Sc_transform)
            elif mode == 'rigid':
                T_transform = T_ref - T_self
                R_transform = np.matmul(np.linalg.inv(R_self), R_ref)
                Sc_transform = np.array([1.0, 1.0, 1.0])
                transform = compose(T_transform, R_transform, Sc_transform)
            elif mode == 'rigid_scaling':
                T_transform = T_ref - T_self
                R_transform = np.matmul(np.linalg.inv(R_self), R_ref)
                Sc_transform = Sc_ref / Sc_self
                transform = compose(T_transform, R_transform, Sc_transform)
            else:
                transform = np.array([[1, 0, 0, 0], [0, 1, 0, 0], [0, 0, 1, 0], [0, 0, 0, 1]])
        return transform

    def get_inverse_transform(self, im_ref, mode='affine'):
        aff_im_self = self.im_file.affine
        aff_im_ref = im_ref.im_file.affine
        if mode == 'affine':
            transform = np.matmul(np.linalg.inv(aff_im_ref), aff_im_self)
        else:
            T_self, R_self, Sc_self, Sh_self = decompose_affine_transform(aff_im_self)
            T_ref, R_ref, Sc_ref, Sh_ref = decompose_affine_transform(aff_im_ref)
            if mode == 'translation':
                T_transform = T_self - T_ref
                R_transform = np.array([[1, 0, 0], [0, 1, 0], [0, 0, 1]])
                Sc_transform = np.array([1.0, 1.0, 1.0])
                transform = compose(T_transform, R_transform, Sc_transform)
            elif mode == 'rigid':
                T_transform = T_self - T_ref
                R_transform = np.matmul(np.linalg.inv(R_ref), R_self)
                Sc_transform = np.array([1.0, 1.0, 1.0])
                transform = compose(T_transform, R_transform, Sc_transform)
            elif mode == 'rigid_scaling':
                T_transform = T_self - T_ref
                R_transform = np.matmul(np.linalg.inv(R_ref), R_self)
                Sc_transform = Sc_self / Sc_ref
                transform = compose(T_transform, R_transform, Sc_transform)
            else:
                transform = np.array([[1, 0, 0, 0], [0, 1, 0, 0], [0, 0, 1, 0], [0, 0, 0, 1]])

        return transform

    def interpolate_from_image(self, im_ref, fname_output=None, interpolation_mode=1, border='constant'):
        """
        This function interpolates an image by following the grid of a reference image.
        Example of use:

        from msct_image import Image
        im_input = Image(fname_input)
        im_ref = Image(fname_ref)
        im_input.interpolate_from_image(im_ref, fname_output, interpolation_mode=1)

        :param im_ref: reference Image that contains the grid on which interpolate.
        :param border: Points outside the boundaries of the input are filled according
        to the given mode ('constant', 'nearest', 'reflect' or 'wrap')
        :return: a new image that has the same dimensions/grid of the reference image but the data of self image.
        """
        nx, ny, nz, nt, px, py, pz, pt = im_ref.dim
        x, y, z = np.mgrid[0:nx, 0:ny, 0:nz]
        indexes_ref = np.array(zip(x.ravel(), y.ravel(), z.ravel()))
        physical_coordinates_ref = im_ref.transfo_pix2phys(indexes_ref)

        # TODO: add optional transformation from reference space to image space to physical coordinates of ref grid.
        # TODO: add choice to do non-full transorm: translation, (rigid), affine
        # 1. get transformation
        # 2. apply transformation on coordinates

        coord_im = np.array(self.transfo_phys2continuouspix(physical_coordinates_ref))
        interpolated_values = self.get_values(np.array([coord_im[:, 0], coord_im[:, 1], coord_im[:, 2]]), interpolation_mode=interpolation_mode, border=border)

        im_output = Image(im_ref)
        if interpolation_mode == 0:
            im_output.changeType('int32')
        else:
            im_output.changeType('float32')
        im_output.data = np.reshape(interpolated_values, (nx, ny, nz))
        if fname_output is not None:
            im_output.setFileName(fname_output)
            im_output.save()
        return im_output

    def get_slice(self, plane='sagittal', index=None, seg=None):
        """

        :param plane: 'sagittal', 'coronal' or 'axial'. default = 'sagittal'
        :param index: index of the slice to save (if none, middle slice in the given direction/plan)
        :param seg: segmentation to add in transparency to the image to save. Type Image.
        :return slice, slice_seg: ndarrays of the selected slices
        """
        copy_rpi = Image(self)
        copy_rpi.change_orientation('RPI')
        if seg is not None:
            seg.change_orientation('RPI')
        nx, ny, nz, nt, px, py, pz, pt = self.dim
        slice = None
        slice_seg = None
        if plane == 'sagittal':
            if index is None:
                slice = copy_rpi.data[int(round(nx/2)), :, :]
                if seg is not None:
                    slice_seg = seg.data[int(round(nx/2)), :, :]
            else:
                assert index < nx, 'Index larger than image dimension.'
                slice = copy_rpi.data[index, :, :]
                if seg is not None:
                    slice_seg = seg.data[index, :, :]

        elif plane == 'coronal':
            if index is None:
                slice = copy_rpi.data[:, int(round(ny/2)), :]
                if seg is not None:
                    slice_seg = seg.data[:, int(round(ny/2)), :]
            else:
                assert index < ny, 'Index larger than image dimension.'
                slice = copy_rpi.data[:, index, :]
                if seg is not None:
                    slice_seg = seg.data[:, index, :]

        elif plane == 'axial' or plane == 'transverse':
            if index is None:
                slice = copy_rpi.data[:, :, int(round(nz/2))]
                if seg is not None:
                    slice_seg = seg.data[:, :, int(round(nz/2))]
            else:
                assert index < nz, 'Index larger than image dimension.'
                slice = copy_rpi.data[:, :, index]
                if seg is not None:
                    slice_seg = seg.data[:, :, index]
        else:
            from sct_utils import printv
            printv('ERROR: wrong plan input to save slice. Please choose "sagittal", "coronal" or "axial"', self.verbose, type='error')

        return (slice, slice_seg)

    #
    def save_plane(self, plane='sagittal', index=None, format='.png', suffix='', seg=None, thr=0, cmap_col='red', path_output='./'):
        """
        Save a slice of self in the specified plan.

        :param plane: 'sagittal', 'coronal' or 'axial'. default = 'sagittal'

        :param index: index of the slice to save (if none, middle slice in the given direction/plan)

        :param format: format to be saved in. default = '.png'

        :param suffix: suffix to add to the image file name.

        :param seg: segmentation to add in transparency to the image to save. Type Image.

        :param thr: threshold to apply to the segmentation

        :param col: colormap description : 'red', 'red-yellow', or 'blue-cyan'

        :return filename_png: file name of the saved image
        """
        import matplotlib.pyplot as plt
        import matplotlib.cm as cm
        from math import sqrt
        from sct_utils import slash_at_the_end
        if type(index) is not list:
            index = [index]

        slice_list = [self.get_slice(plane=plane, index=i, seg=seg) for i in index]
        path_output = slash_at_the_end(path_output, 1)
        if seg is not None:
            import matplotlib.colors as col
            color_white = col.colorConverter.to_rgba('white', alpha=0.0)
            if cmap_col == 'red-yellow':
                color_red = col.colorConverter.to_rgba('red', alpha=0.7)
                color_yellow = col.colorConverter.to_rgba('yellow', alpha=0.8)
                cmap_seg = col.LinearSegmentedColormap.from_list('cmap_seg', [color_white, color_yellow, color_red], N=256)
            elif cmap_col == 'blue-cyan':
                color_blue = col.colorConverter.to_rgba('blue', alpha=0.7)
                color_cyan = col.colorConverter.to_rgba('cyan', alpha=0.8)
                cmap_seg = col.LinearSegmentedColormap.from_list('cmap_seg', [color_white, color_blue, color_cyan], N=256)
            else:
                color_red = col.colorConverter.to_rgba('red', alpha=0.7)
                cmap_seg = col.LinearSegmentedColormap.from_list('cmap_seg', [color_white, color_red], N=256)

        n_lines = int(sqrt(len(slice_list)))
        n_col = int(len(slice_list)/n_lines)
        n_lines += 1

        try:
            fig = plt.figure(figsize=(n_lines*10, n_col*20))
            for i, slices in enumerate(slice_list):
                slice_im, slice_seg = slices
                plot = fig.add_subplot(n_lines, n_col, i+1)
                plot.imshow(slice_im, cmap=cm.gray, interpolation='nearest')
                if index[i] is None:
                    title = 'mid slice'
                else:
                    title = 'slice '+str(index[i])
                plot.set_title(title)
                if seg is not None:
                    slice_seg[slice_seg < thr] = 0
                    plot.imshow(slice_seg, cmap=cmap_seg, interpolation='nearest')
                plt.axis('off')

            # plt.imshow(slice, cmap=cm.gray, interpolation='nearest')
            # if seg is not None:
            #     plt.imshow(slice_seg, cmap=cmap_seg, interpolation='nearest')
            # plt.axis('off')
            fname_png = path_output + self.file_name + suffix + format
            plt.savefig(fname_png, bbox_inches='tight')
            plt.close(fig)

        except RuntimeError, e:
            from sct_utils import printv
            printv('WARNING: your device does not seem to have display feature', self.verbose, type='warning')
            printv(str(e), self.verbose, type='warning')
        return fname_png

    def save_quality_control(self, plane='sagittal', n_slices=1, seg=None, thr=0, cmap_col='red', format='.png', path_output='./', verbose=1):
        ori = self.change_orientation('RPI')
        if seg is not None:
            ori_seg = seg.change_orientation('RPI')

        from sct_utils import printv
        nx, ny, nz, nt, px, py, pz, pt = self.dim
        if plane == 'sagittal':
            max_n_slices = nx
        elif plane == 'coronal':
            max_n_slices = ny
        elif plane == 'axial' or plane == 'transverse':
            max_n_slices = nz
        else:
            max_n_slices = None
            printv('ERROR: wrong plan input to save slice. Please choose "sagittal", "coronal" or "axial"', self.verbose, type='error')

        if n_slices > max_n_slices:
            index_list = range(max_n_slices)
        elif n_slices == 1:
            index_list = [int(round(max_n_slices/2))]
        else:
            gap = max_n_slices/n_slices
            index_list = [((i+1)*gap)-1 for i in range(n_slices)]
        index_list.sort()
        try:
            filename_image_png = self.save_plane(plane=plane, suffix='_'+plane+'_plane', index=index_list, format=format, path_output=path_output)
            info_str = 'QC output image: ' + filename_image_png
            if seg is not None:
                filename_gmseg_image_png = self.save_plane(plane=plane, suffix='_'+plane+'_plane_seg', index=index_list, seg=seg, thr=thr, cmap_col=cmap_col, format=format, path_output=path_output)
                info_str += ' & ' + filename_gmseg_image_png
            printv(info_str, verbose, 'info')
        except RuntimeError, e:
            printv('WARNING: your device does not seem to have display feature', self.verbose, type='warning')
            printv(str(e), self.verbose, type='warning')

        self.change_orientation(ori)
        if seg is not None:
            seg.change_orientation(ori_seg)


def compute_dice(image1, image2, mode='3d', label=1, zboundaries=False):
    """
    This function computes the Dice coefficient between two binary images.
    Args:
        image1: object Image
        image2: object Image
        mode: mode of computation of Dice.
                3d: compute Dice coefficient over the full 3D volume
                2d-slices: compute the 2D Dice coefficient for each slice of the volumes
        label: binary label for which Dice coefficient will be computed. Default=1
        zboundaries: True/False. If True, the Dice coefficient is computed over a Z-ROI where both segmentations are
                     present. Default=False.

    Returns: Dice coefficient as a float between 0 and 1. Raises ValueError exception if an error occurred.

    """
    MODES = ['3d', '2d-slices']
    if mode not in MODES:
        raise ValueError('\n\nERROR: mode must be one of these values:' + ',  '.join(MODES))

    dice = 0.0  # default value of dice is 0

    # check if images are in the same coordinate system
    assert image1.data.shape == image2.data.shape, "\n\nERROR: the data (" + image1.absolutepath + " and " + image2.absolutepath + ") don't have the same size.\nPlease use  \"sct_register_multimodal -i im1.nii.gz -d im2.nii.gz -identity 1\"  to put the input images in the same space"

    # if necessary, change orientation of images to RPI and compute segmentation boundaries
    if mode == '2d-slices' or (mode == '3d' and zboundaries):
        # changing orientation to RPI if necessary
        if image1.orientation != 'RPI':
            image1_c = image1.copy()
            image1_c.change_orientation('RPI')
            image1 = image1_c
        if image2.orientation != 'RPI':
            image2_c = image2.copy()
            image2_c.change_orientation('RPI')
            image2 = image2_c

        zmin, zmax = 0, image1.data.shape[2]-1
        if zboundaries:
            # compute Z-ROI for which both segmentations are present.
            for z in range(zmin, zmax+1):  # going from inferior to superior
                if np.any(image1.data[:, :, z]) and np.any(image2.data[:, :, z]):
                    zmin = z
                    break
            for z in range(zmax, zmin+1, -1):  # going from superior to inferior
                if np.any(image1.data[:, :, z]) and np.any(image2.data[:, :, z]):
                    zmax = z
                    break

        if zmin > zmax:
            # segmentations do not overlap
            return 0.0

        if mode == '3d':
            # compute dice coefficient over Z-ROI
            data1 = image1.data[:, :, zmin:zmax]
            data2 = image2.data[:, :, zmin:zmax]

            dice = np.sum(data2[data1 == label]) * 2.0 / (np.sum(data1) + np.sum(data2))

        elif mode == '2d-slices':
            raise ValueError('2D slices Dice coefficient feature is not implemented yet')

    elif mode == '3d':
        # compute 3d dice coefficient
        dice = np.sum(image2.data[image1.data == label]) * 2.0 / (np.sum(image1.data) + np.sum(image2.data))

    return dice

def find_zmin_zmax(fname):
    import sct_utils as sct
    # crop image
    status, output = sct.run('sct_crop_image -i '+fname+' -dim 2 -bmax -o tmp.nii')
    # parse output
    zmin, zmax = output[output.find('Dimension 2: ')+13:].split('\n')[0].split(' ')
    return int(zmin), int(zmax)


def get_dimension(im_file, verbose=1):
    """
    Get dimension from nibabel object. Manages 2D, 3D or 4D images.
    :return: nx, ny, nz, nt, px, py, pz, pt
    """
    import nibabel.nifti1
    import sct_utils as sct
    # initialization
    nx, ny, nz, nt, px, py, pz, pt = 1, 1, 1, 1, 1, 1, 1, 1
    if type(im_file) is nibabel.nifti1.Nifti1Image:
        header = im_file.header
    elif type(im_file) is Image:
        header = im_file.hdr
    else:
        header = None
        sct.printv('WARNING: the provided image file isn\'t a nibabel.nifti1.Nifti1Image instance nor a msct_image.Image instance', verbose, 'warning')

    nb_dims = len(header.get_data_shape())
    if nb_dims == 2:
        nx, ny = header.get_data_shape()
        px, py = header.get_zooms()
    if nb_dims == 3:
        nx, ny, nz = header.get_data_shape()
        px, py, pz = header.get_zooms()
    if nb_dims == 4:
        nx, ny, nz, nt = header.get_data_shape()
        px, py, pz, pt = header.get_zooms()

    return nx, ny, nz, nt, px, py, pz, pt


def change_data_orientation(data, old_orientation='RPI', orientation="RPI"):
    """
    This function changes the orientation of a data matrix from a give orientation to another.
    This function assumes that the user already knows the orientation of the data
    :param data: data of the image
    :param old_orientation: Current orientation of the data
    :param orientation: Desired orientation for the data
    :return: Data matrix representing the
    """
    opposite_character = {'L': 'R', 'R': 'L', 'A': 'P', 'P': 'A', 'I': 'S', 'S': 'I'}

    # change the orientation of the image
    perm = [0, 1, 2]
    inversion = [1, 1, 1]
    for i, character in enumerate(old_orientation):
        try:
            perm[i] = orientation.index(character)
        except ValueError:
            perm[i] = orientation.index(opposite_character[character])
            inversion[i] = -1

    # axes inversion
    data = data[::inversion[0], ::inversion[1], ::inversion[2]]

    # axes manipulations
    if perm == [1, 0, 2]:
        data = np.swapaxes(data, 0, 1)
    elif perm == [2, 1, 0]:
        data = np.swapaxes(data, 0, 2)
    elif perm == [0, 2, 1]:
        data = np.swapaxes(data, 1, 2)
    elif perm == [2, 1, 0]:
        data = np.swapaxes(data, 0, 2)
    elif perm == [2, 0, 1]:
        data = np.swapaxes(data, 0, 2)  # transform [2, 0, 1] to [1, 0, 2]
        data = np.swapaxes(data, 0, 1)  # transform [1, 0, 2] to [0, 1, 2]
    elif perm == [1, 2, 0]:
        data = np.swapaxes(data, 0, 2)  # transform [1, 2, 0] to [0, 2, 1]
        data = np.swapaxes(data, 1, 2)  # transform [0, 2, 1] to [0, 1, 2]
    elif perm == [0, 1, 2]:
        # do nothing
        pass
    else:
        print 'Error: wrong orientation'

    return data

# =======================================================================================================================
# Start program
#=======================================================================================================================
if __name__ == "__main__":
    from msct_parser import Parser
    from sct_utils import add_suffix
    import sys

    parser = Parser(__file__)
    parser.usage.set_description('Image processing functions')
    parser.add_option(name="-i",
                      type_value="file",
                      description="Image input file.",
                      mandatory=True,
                      example='im.nii.gz')
    parser.add_option(name="-o",
                      type_value="file_output",
                      description="Image output name.",
                      mandatory=False,
                      example='im_out.nii.gz')


    arguments = parser.parse(sys.argv[1:])

    image = Image(arguments["-i"])
    image.changeType('minimize')
    name_out = ''
    if "-o" in arguments:
        name_out = arguments["-o"]<|MERGE_RESOLUTION|>--- conflicted
+++ resolved
@@ -733,33 +733,20 @@
         if coordi is not None:
             coordi = np.asarray(coordi)
             number_of_coordinates = coordi.shape[0]
-<<<<<<< HEAD
-
-            num_c = 5000
-            result_temp = np.empty(shape=(0, 3))
-
-            for i in range(int(number_of_coordinates / num_c)):
-                coordi_temp = coordi[num_c*i:(i+1)*num_c, :]
-=======
             num_c = 100000
             result_temp = np.empty(shape=(0, 3))
 
             for i in range(int(number_of_coordinates / num_c)):
                 coordi_temp = coordi[num_c * i:(i + 1) * num_c, :]
->>>>>>> 99f95f91
                 coordi_pix = np.transpose(coordi_temp)
                 dot_result = np.dot(m_p2f_transfo, coordi_pix)
                 coordi_phys = np.transpose(coord_origin + dot_result)
                 result_temp = np.concatenate((result_temp, coordi_phys), axis=0)
 
-<<<<<<< HEAD
-            coordi_temp = coordi[int(number_of_coordinates / num_c) * num_c:, :]
-=======
             if int(number_of_coordinates / num_c) == 0:
                 coordi_temp = coordi
             else:
                 coordi_temp = coordi[int(number_of_coordinates / num_c) * num_c:, :]
->>>>>>> 99f95f91
             coordi_pix = np.transpose(coordi_temp)
             coordi_phys = np.transpose(coord_origin + np.dot(m_p2f_transfo, coordi_pix))
 
@@ -768,7 +755,6 @@
             #print coordi_phys.shape
 
             return coordi_phys_list
-
         """
         if coordi != None:
             coordi_phys = transpose(self.coord_origin + dot(self.m_p2f_transfo, transpose(asarray(coordi))))
@@ -776,7 +762,6 @@
         else:
             return None
         """
-        
         return np.transpose(self.coord_origin + np.dot(self.m_p2f_transfo, np.transpose(np.asarray(coordi))))
 
     def transfo_phys2pix(self, coordi=None):
@@ -787,6 +772,7 @@
 
         :return:
         """
+
         m_p2f = self.hdr.get_sform()
         m_p2f_transfo = m_p2f[0:3,0:3]
         m_f2p_transfo = np.linalg.inv(m_p2f_transfo)
@@ -829,22 +815,14 @@
 
             return coordi_pix_list
 
-<<<<<<< HEAD
-    def get_values(self, coordi=None, interpolation_mode=0, boundaries_mode='constant'):
-=======
     def get_values(self, coordi=None, interpolation_mode=0, border='constant'):
->>>>>>> 99f95f91
         """
         This function returns the intensity value of the image at the position coordi (can be a list of coordinates).
         :param coordi: continuouspix
         :param interpolation_mode: 0=nearest neighbor, 1= linear, 2= 2nd-order spline, 3= 2nd-order spline, 4= 2nd-order spline, 5= 5th-order spline
         :return: intensity values at continuouspix with interpolation_mode
         """
-<<<<<<< HEAD
-        return map_coordinates(self.data, coordi, output=np.float32, order=interpolation_mode, mode=boundaries_mode)
-=======
         return map_coordinates(self.data, coordi, output=np.float32, order=interpolation_mode, mode=border)
->>>>>>> 99f95f91
 
     def get_transform(self, im_ref, mode='affine'):
         aff_im_self = self.im_file.affine
