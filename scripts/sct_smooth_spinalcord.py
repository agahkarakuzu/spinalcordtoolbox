#!/usr/bin/env python
#
# This program straightens the spinal cord of an anatomic image, apply a smoothing in the z dimension and apply
# the inverse warping field to get back the curved spinal cord but smoothed.
#
# ---------------------------------------------------------------------------------------
# Copyright (c) 2013 Polytechnique Montreal <www.neuro.polymtl.ca>
# Authors: Simon Levy
# Modified: 2014-09-01
#
# About the license: see the file LICENSE.TXT
#########################################################################################


# TODO: maybe no need to convert RPI at the beginning because strainghten spinal cord already does it!


import getopt
import os
import sys
import time
import sct_utils as sct
from sct_image import set_orientation
from shutil import move
# from numpy import append, insert, nonzero, transpose, array
# from nibabel import load, Nifti1Image, save
# from scipy import ndimage
# from copy import copy
import numpy as np
import shutil
from sct_convert import convert
from msct_parser import Parser


# PARSER
# ==========================================================================================
def get_parser():
    # Initialize the parser
    parser = Parser(__file__)
    parser.usage.set_description('Smooth the spinal cord along its centerline. Steps are:\n'
                                 '1) Spinal cord is straightened (using centerline),\n'
                                 '2) a Gaussian kernel is applied in the superior-inferior direction,\n'
                                 '3) then cord is de-straightened as originally.\n')
    parser.add_option(name="-i",
                      type_value="file",
                      description="Image to smooth",
                      mandatory=True,
                      example='data.nii.gz')
    parser.add_option(name="-s",
                      type_value="file",
                      description="Spinal cord centerline or segmentation",
                      mandatory=True,
                      example='data_centerline.nii.gz')
    parser.add_option(name="-c",
                      type_value=None,
                      description="Spinal cord centerline or segmentation",
                      mandatory=False,
                      deprecated_by='-s')
    parser.add_option(name="-smooth",
                      type_value="int",
                      description="Sigma of the smoothing Gaussian kernel (in mm).",
                      mandatory=False,
                      default_value=3,
                      example='2')
    parser.usage.addSection('MISC')
    parser.add_option(name="-r",
                      type_value="multiple_choice",
                      description='Remove temporary files.',
                      mandatory=False,
                      default_value='1',
                      example=['0', '1'])
    parser.add_option(name="-v",
                      type_value='multiple_choice',
                      description="verbose: 0 = nothing, 1 = classic, 2 = expended",
                      mandatory=False,
                      example=['0', '1', '2'],
                      default_value='1')
    return parser


# MAIN
# ==========================================================================================
def main(args=None):

    # Initialization
    # fname_anat = ''
    # fname_centerline = ''
    sigma = 3  # default value of the standard deviation for the Gaussian smoothing (in terms of number of voxels)
    # remove_temp_files = param.remove_temp_files
    # verbose = param.verbose
    start_time = time.time()

    parser = get_parser()
    arguments = parser.parse(sys.argv[1:])

    fname_anat = arguments['-i']
    fname_centerline = arguments['-s']
    if '-smooth' in arguments:
        sigma = arguments['-smooth']
    if '-r' in arguments:
        remove_temp_files = int(arguments['-r'])
    if '-v' in arguments:
        verbose = int(arguments['-v'])

    # Display arguments
    sct.printv('\nCheck input arguments...')
    sct.printv('  Volume to smooth .................. ' + fname_anat)
    sct.printv('  Centerline ........................ ' + fname_centerline)
    sct.printv('  Sigma (mm) ........................ ' + str(sigma))
    sct.printv('  Verbose ........................... ' + str(verbose))

    # Check that input is 3D:
    from msct_image import Image
    nx, ny, nz, nt, px, py, pz, pt = Image(fname_anat).dim
    dim = 4  # by default, will be adjusted later
    if nt == 1:
        dim = 3
    if nz == 1:
        dim = 2
    if dim == 4:
        sct.printv('WARNING: the input image is 4D, please split your image to 3D before smoothing spinalcord using :\n'
                   'sct_image -i ' + fname_anat + ' -split t -o ' + fname_anat, verbose, 'warning')
        sct.printv('4D images not supported, aborting ...', verbose, 'error')

    # Extract path/file/extension
    path_anat, file_anat, ext_anat = sct.extract_fname(fname_anat)
    path_centerline, file_centerline, ext_centerline = sct.extract_fname(fname_centerline)

    # create temporary folder
    sct.printv('\nCreate temporary folder...', verbose)
    path_tmp = sct.slash_at_the_end('tmp.' + time.strftime("%y%m%d%H%M%S"), 1)
    sct.run('mkdir ' + path_tmp, verbose)

    # Copying input data to tmp folder
    sct.printv('\nCopying input data to tmp folder and convert to nii...', verbose)
    sct.run('cp ' + fname_anat + ' ' + path_tmp + 'anat' + ext_anat, verbose)
    sct.run('cp ' + fname_centerline + ' ' + path_tmp + 'centerline' + ext_centerline, verbose)

    # go to tmp folder
    os.chdir(path_tmp)

    # convert to nii format
    convert('anat' + ext_anat, 'anat.nii')
    convert('centerline' + ext_centerline, 'centerline.nii')

    # Change orientation of the input image into RPI
    sct.printv('\nOrient input volume to RPI orientation...')
    fname_anat_rpi = set_orientation('anat.nii', 'RPI', filename=True)
    move(fname_anat_rpi, 'anat_rpi.nii')
    # Change orientation of the input image into RPI
    sct.printv('\nOrient centerline to RPI orientation...')
    fname_centerline_rpi = set_orientation('centerline.nii', 'RPI', filename=True)
    move(fname_centerline_rpi, 'centerline_rpi.nii')

    # Straighten the spinal cord
    # straighten segmentation
    sct.printv('\nStraighten the spinal cord using centerline/segmentation...', verbose)
    # check if warp_curve2straight and warp_straight2curve already exist (i.e. no need to do it another time)
    if os.path.isfile('../warp_curve2straight.nii.gz') and os.path.isfile('../warp_straight2curve.nii.gz') and os.path.isfile('../straight_ref.nii.gz'):
        # if they exist, copy them into current folder
        sct.printv('WARNING: Straightening was already run previously. Copying warping fields...', verbose, 'warning')
        shutil.copy('../warp_curve2straight.nii.gz', 'warp_curve2straight.nii.gz')
        shutil.copy('../warp_straight2curve.nii.gz', 'warp_straight2curve.nii.gz')
        shutil.copy('../straight_ref.nii.gz', 'straight_ref.nii.gz')
        # apply straightening
        sct.run('sct_apply_transfo -i anat_rpi.nii -w warp_curve2straight.nii.gz -d straight_ref.nii.gz -o anat_rpi_straight.nii -x spline', verbose)
    else:
        sct.run('sct_straighten_spinalcord -i anat_rpi.nii -s centerline_rpi.nii -qc 0 -x spline', verbose)

    # Smooth the straightened image along z
    sct.printv('\nSmooth the straightened image along z...')
    sct.run('sct_maths -i anat_rpi_straight.nii -smooth 0,0,' + str(sigma) + ' -o anat_rpi_straight_smooth.nii', verbose)

    # Apply the reversed warping field to get back the curved spinal cord
    sct.printv('\nApply the reversed warping field to get back the curved spinal cord...')
    sct.run('sct_apply_transfo -i anat_rpi_straight_smooth.nii -o anat_rpi_straight_smooth_curved.nii -d anat.nii -w warp_straight2curve.nii.gz -x spline', verbose)

    # replace zeroed voxels by original image (issue #937)
    sct.printv('\nReplace zeroed voxels by original image...', verbose)
    nii_smooth = Image('anat_rpi_straight_smooth_curved.nii')
    data_smooth = nii_smooth.data
    data_input = Image('anat.nii').data
    indzero = np.where(data_smooth == 0)
    data_smooth[indzero] = data_input[indzero]
    nii_smooth.data = data_smooth
    nii_smooth.setFileName('anat_rpi_straight_smooth_curved_nonzero.nii')
    nii_smooth.save()

    # come back to parent folder
    os.chdir('..')

    # Generate output file
    sct.printv('\nGenerate output file...')
    sct.generate_output_file(path_tmp + '/anat_rpi_straight_smooth_curved_nonzero.nii',
                             file_anat + '_smooth' + ext_anat)

    # Remove temporary files
<<<<<<< HEAD
    sct.remove_folder(path_tmp, remove=remove_temp_files)
=======
    if remove_temp_files == 1:
        sct.printv('\nRemove temporary files...')
        sct.run('rm -rf ' + path_tmp)
>>>>>>> a183f149

    # Display elapsed time
    elapsed_time = time.time() - start_time
    sct.printv('\nFinished! Elapsed time: ' + str(int(round(elapsed_time))) + 's\n')

    # to view results
    sct.printv('Done! To view results, type:', verbose)
    sct.printv('fslview ' + file_anat + ' ' + file_anat + '_smooth &\n', verbose, 'info')


# START PROGRAM
# ==========================================================================================
if __name__ == "__main__":
    sct.start_stream_logger()
    # initialize parameters
    # param = Param()
    # call main function
    main()


# OLD CODE

# ## new
#
# ### Make sure that centerline file does not have halls
# file_c = load('centerline_rpi.nii')
# data_c = file_c.get_data()
# hdr_c = file_c.get_header()
#
# data_temp = copy(data_c)
# data_temp *= 0
# data_output = copy(data_c)
# data_output *= 0
# nx, ny, nz, nt, px, py, pz, pt = sct.get_dimension('centerline_rpi.nii')
#
# ## Change seg to centerline if it is a segmentation
# sct.printv('\nChange segmentation to centerline if it is a centerline...\n')
# z_centerline = [iz for iz in range(0, nz, 1) if data_c[:,:,iz].any() ]
# nz_nonz = len(z_centerline)
# if nz_nonz==0 :
#     sct.printv('\nERROR: Centerline is empty')
#     sys.exit()
# x_centerline = [0 for iz in range(0, nz_nonz, 1)]
# y_centerline = [0 for iz in range(0, nz_nonz, 1)]
# #sct.printv("z_centerline", z_centerline,nz_nonz,len(x_centerline)))
# sct.printv('\nGet center of mass of the centerline ...')
# for iz in xrange(len(z_centerline)):
#     x_centerline[iz], y_centerline[iz] = ndimage.measurements.center_of_mass(array(data_c[:,:,z_centerline[iz]]))
#     data_temp[x_centerline[iz], y_centerline[iz], z_centerline[iz]] = 1
#
# ## Complete centerline
# sct.printv('\nComplete the halls of the centerline if there are any...\n')
# X,Y,Z = data_temp.nonzero()
#
# x_centerline_extended = [0 for i in range(0, nz, 1)]
# y_centerline_extended = [0 for i in range(0, nz, 1)]
# for iz in range(len(Z)):
#     x_centerline_extended[Z[iz]] = X[iz]
#     y_centerline_extended[Z[iz]] = Y[iz]
#
# X_centerline_extended = nonzero(x_centerline_extended)
# X_centerline_extended = transpose(X_centerline_extended)
# Y_centerline_extended = nonzero(y_centerline_extended)
# Y_centerline_extended = transpose(Y_centerline_extended)
#
# # initialization: we set the extrem values to avoid edge effects
# x_centerline_extended[0] = x_centerline_extended[X_centerline_extended[0]]
# x_centerline_extended[-1] = x_centerline_extended[X_centerline_extended[-1]]
# y_centerline_extended[0] = y_centerline_extended[Y_centerline_extended[0]]
# y_centerline_extended[-1] = y_centerline_extended[Y_centerline_extended[-1]]
#
# # Add two rows to the vector X_means_smooth_extended:
# # one before as means_smooth_extended[0] is now diff from 0
# # one after as means_smooth_extended[-1] is now diff from 0
# X_centerline_extended = append(X_centerline_extended, len(x_centerline_extended)-1)
# X_centerline_extended = insert(X_centerline_extended, 0, 0)
# Y_centerline_extended = append(Y_centerline_extended, len(y_centerline_extended)-1)
# Y_centerline_extended = insert(Y_centerline_extended, 0, 0)
#
# #recurrence
# count_zeros_x=0
# count_zeros_y=0
# for i in range(1,nz-1):
#     if x_centerline_extended[i]==0:
#        x_centerline_extended[i] = 0.5*(x_centerline_extended[X_centerline_extended[i-1-count_zeros_x]] + x_centerline_extended[X_centerline_extended[i-count_zeros_x]])
#        count_zeros_x += 1
#     if y_centerline_extended[i]==0:
#        y_centerline_extended[i] = 0.5*(y_centerline_extended[Y_centerline_extended[i-1-count_zeros_y]] + y_centerline_extended[Y_centerline_extended[i-count_zeros_y]])
#        count_zeros_y += 1
#
# # Save image centerline completed to be used after
# sct.printv('\nSave image completed: centerline_rpi_completed.nii...\n')
# for i in range(nz):
#     data_output[x_centerline_extended[i],y_centerline_extended[i],i] = 1
# img = Nifti1Image(data_output, None, hdr_c)
# save(img, 'centerline_rpi_completed.nii')
#
# #end new<|MERGE_RESOLUTION|>--- conflicted
+++ resolved
@@ -195,13 +195,7 @@
                              file_anat + '_smooth' + ext_anat)
 
     # Remove temporary files
-<<<<<<< HEAD
     sct.remove_folder(path_tmp, remove=remove_temp_files)
-=======
-    if remove_temp_files == 1:
-        sct.printv('\nRemove temporary files...')
-        sct.run('rm -rf ' + path_tmp)
->>>>>>> a183f149
 
     # Display elapsed time
     elapsed_time = time.time() - start_time
