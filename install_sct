--- conflicted
+++ resolved
@@ -468,13 +468,10 @@
   cmd="python ../scripts/sct_download_data.py -d optic_models"; echo ">> "$cmd; $cmd
   # Install PMJ models
   cmd="python ../scripts/sct_download_data.py -d pmj_models"; echo ">> "$cmd; $cmd
-<<<<<<< HEAD
   # Install deep learning-based spinal cord segmentation models
   cmd="python ../scripts/sct_download_data.py -d deepseg_sc_models"; echo ">> "$cmd; $cmd
-=======
   # Install deepgmseg models
   cmd="python ../scripts/sct_download_data.py -d deepseg_gm_models"; echo ">> "$cmd; $cmd
->>>>>>> 43642a54
 fi
 
 # Make sure sct scripts are executable
