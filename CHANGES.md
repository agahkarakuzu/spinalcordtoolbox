--- conflicted
+++ resolved
@@ -42,11 +42,7 @@
  - Conversion issue for float32 images with large dynamic [View pull request](https://github.com/neuropoly/spinalcordtoolbox/pull/1450)
  - (Partly-)Fixed bug related to memory issue with diagonalization [View pull request](https://github.com/neuropoly/spinalcordtoolbox/pull/1446)
  - DEV: fixed bug on centerline when referencing to the PMJ [View pull request](https://github.com/neuropoly/spinalcordtoolbox/pull/1436)
-<<<<<<< HEAD
- 
-=======
-
->>>>>>> 33153ce0
+
 **ENHANCEMENT**
 
  - Now possible to input single label at disc (instead of mid-body) [View pull request](https://github.com/neuropoly/spinalcordtoolbox/pull/1451)
